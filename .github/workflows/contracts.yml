name: Solidity

on:
  push:
    branches:
      - main
  pull_request:
  workflow_dispatch:
    inputs:
      environment:
        description: "Environment for workflow execution"
        required: false
        default: "dev"
      upstream_builds:
        description: "Upstream builds"
        required: false
      upstream_ref:
        description: "Git reference to checkout (e.g. branch name)"
        required: false
        default: "main"

jobs:
  contracts-build-and-test:
    runs-on: ubuntu-latest
    steps:
      - uses: actions/checkout@v2

      - uses: actions/setup-node@v2
        with:
          node-version: "12.x"
          cache: "yarn"

      - name: Install dependencies
        run: yarn install

      - name: Build contracts
        run: yarn build

      - name: Run tests
        run: yarn test

      - name: Run system tests
        env:
          FORKING_URL: ${{ secrets.MAINNET_ETH_HOSTNAME }}
        run: yarn test:system

  contracts-deployment-dry-run:
    runs-on: ubuntu-latest
    steps:
      - uses: actions/checkout@v2

      - uses: actions/setup-node@v2
        with:
          node-version: "12.x"
          cache: "yarn"

      - name: Install dependencies
        run: yarn install

      - name: Deploy contracts
        run: yarn deploy

  contracts-deployment-testnet:
    needs: [contracts-build-and-test]
    if: github.event_name == 'workflow_dispatch'
    runs-on: ubuntu-latest
    steps:
      - uses: actions/checkout@v2

      - name: Load environment variables
        uses: keep-network/load-env-variables@v1
        with:
          environment: ${{ github.event.inputs.environment }}

      - uses: actions/setup-node@v2
        with:
          node-version: "12.x"
          cache: "yarn"

      - name: Install dependencies
        run: yarn install --frozen-lockfile

      - name: Get upstream packages' versions
        uses: keep-network/upstream-builds-query@v1
        id: upstream-builds-query
        with:
          upstream-builds: ${{ github.event.inputs.upstream_builds }}
          query: |
            keep-core-contracts-version = github.com/keep-network/keep-core/solidity#version
            tbtc-contracts-version = github.com/keep-network/tbtc/solidity#version

      - name: Resolve latest contracts
        if: github.event_name == 'workflow_dispatch'
        run: |
<<<<<<< HEAD
            yarn add \
              @keep-network/keep-core@${{ steps.upstream-builds-query.outputs.keep-core-contracts-version }} \
              @keep-network/tbtc@${{ steps.upstream-builds-query.outputs.tbtc-contracts-version }}
=======
          yarn add \
            @keep-network/keep-core@${{ steps.upstream-builds-query.outputs.keep-core-solidity-version }} \
            @keep-network/tbtc@${{ steps.upstream-builds-query.outputs.tbtc-solidity-version }}
>>>>>>> c85cdbfa

      - name: Deploy contracts
        run: yarn deploy --network ${{ github.event.inputs.environment }}

      - name: Bump up package version
        id: npm-version-bump
        uses: keep-network/npm-version-bump@v2
        with:
          environment: ${{ github.event.inputs.environment }}
          branch: ${{ github.ref }}
          commit: ${{ github.sha }}

      - name: Push contracts to Tenderly
        if: github.event.inputs.environment == 'ropsten'
        # TODO: once below action gets tagged replace `@main` with `@v1`
        uses: keep-network/tenderly-push-action@main
        continue-on-error: true
        with:
          tenderly-token: ${{ secrets.TENDERLY_TOKEN }}
          tenderly-project: thesis/keep-test
          eth-network-id: ${{ env.NETWORK_ID }}
          github-project-name: coverage-pools
          version-tag: ${{ steps.npm-version-bump.outputs.version }}

      - name: Publish to npm
        run: | #TODO: remove `--dry-run` before merging
          echo //registry.npmjs.org/:_authToken=${{ secrets.NPM_TOKEN }} > .npmrc
          npm publish --access=public --dry-run

      - name: Notify CI about completion of the workflow
        uses: keep-network/notify-workflow-completed@v1
        env:
          GITHUB_TOKEN: ${{ secrets.CI_GITHUB_TOKEN }}
        with:
          module: "github.com/keep-network/coverage-pools"
          url: https://github.com/${{ github.repository }}/actions/runs/${{ github.run_id }}
          environment: ${{ github.event.inputs.environment }}
          upstream_builds: ${{ github.event.inputs.upstream_builds }}
          upstream_ref: ${{ github.event.inputs.upstream_ref }}
          version: ${{ steps.npm-version-bump.outputs.version }}

  contracts-lint:
    runs-on: ubuntu-latest
    if: github.event_name != 'workflow_dispatch'
    steps:
      - uses: actions/checkout@v2

      - uses: actions/setup-node@v2
        with:
          node-version: "12.x"
          cache: "yarn"

      - name: Install dependencies
        run: yarn install

      - name: Lint
        run: yarn lint

  contracts-slither:
    runs-on: ubuntu-latest
    if: github.event_name != 'workflow_dispatch'
    steps:
      - uses: actions/checkout@v2

      - uses: actions/setup-node@v2
        with:
          node-version: "12.x"
          cache: "yarn"

      - uses: actions/setup-python@v2
        with:
          python-version: 3.8.5

      - name: Install Solidity
        env:
          SOLC_VERSION: 0.8.4 # according to solidity.version in hardhat.config.ts
        run: |
          pip3 install solc-select
          solc-select install $SOLC_VERSION
          solc-select use $SOLC_VERSION

      - name: Install Slither
        env:
          SLITHER_VERSION: 0.8.0
        run: pip3 install slither-analyzer==$SLITHER_VERSION

      - name: Install dependencies
        run: yarn install

      - name: Run Slither
        run: slither .<|MERGE_RESOLUTION|>--- conflicted
+++ resolved
@@ -92,15 +92,9 @@
       - name: Resolve latest contracts
         if: github.event_name == 'workflow_dispatch'
         run: |
-<<<<<<< HEAD
-            yarn add \
-              @keep-network/keep-core@${{ steps.upstream-builds-query.outputs.keep-core-contracts-version }} \
-              @keep-network/tbtc@${{ steps.upstream-builds-query.outputs.tbtc-contracts-version }}
-=======
           yarn add \
-            @keep-network/keep-core@${{ steps.upstream-builds-query.outputs.keep-core-solidity-version }} \
-            @keep-network/tbtc@${{ steps.upstream-builds-query.outputs.tbtc-solidity-version }}
->>>>>>> c85cdbfa
+            @keep-network/keep-core@${{ steps.upstream-builds-query.outputs.keep-core-contracts-version }} \
+            @keep-network/tbtc@${{ steps.upstream-builds-query.outputs.tbtc-contracts-version }}
 
       - name: Deploy contracts
         run: yarn deploy --network ${{ github.event.inputs.environment }}
