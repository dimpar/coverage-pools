name: Solidity

on:
  push:
    branches:
      - main
  pull_request:
  workflow_dispatch:
    inputs:
      environment:
        description: "Environment for workflow execution"
        required: false
        default: "dev"
      upstream_builds:
        description: "Upstream builds"
        required: false
      upstream_ref:
        description: "Git reference to checkout (e.g. branch name)"
        required: false
        default: "main"

jobs:
  contracts-build-and-test:
    runs-on: ubuntu-latest
    steps:
      - uses: actions/checkout@v2

      - uses: actions/setup-node@v2
        with:
          node-version: "12.x"
          cache: "yarn"

      - name: Install dependencies
        run: yarn install

      - name: Build contracts
        run: yarn build

      - name: Run tests
        run: yarn test

      - name: Run system tests
        env:
          FORKING_URL: ${{ secrets.MAINNET_ETH_HOSTNAME }}
        run: yarn test:system

  contracts-deployment-dry-run:
    runs-on: ubuntu-latest
    steps:
      - uses: actions/checkout@v2

      - uses: actions/setup-node@v2
        with:
          node-version: "12.x"
          cache: "yarn"

      - name: Install dependencies
        run: yarn install

      - name: Deploy contracts
        run: yarn deploy

  contracts-deployment-testnet:
    needs: [contracts-build-and-test]
    if: github.event_name == 'workflow_dispatch'
    runs-on: ubuntu-latest
    steps:
      - uses: actions/checkout@v2

      - name: Load environment variables
        uses: keep-network/load-env-variables@v1
        with:
          environment: ${{ github.event.inputs.environment }}

      - uses: actions/setup-node@v2
        with:
          node-version: "12.x"
          cache: "yarn"

      - name: Install dependencies
        run: yarn install --frozen-lockfile

      - name: Get upstream packages' versions
        uses: keep-network/upstream-builds-query@v1
        id: upstream-builds-query
        with:
          upstream-builds: ${{ github.event.inputs.upstream_builds }}
          query: |
            keep-core-solidity-version = github.com/keep-network/keep-core/solidity#version
            tbtc-solidity-version = github.com/keep-network/tbtc/solidity#version

      - name: Resolve latest contracts
        if: github.event_name == 'workflow_dispatch'
        run: |
          yarn add \
            @keep-network/keep-core@${{ steps.upstream-builds-query.outputs.keep-core-solidity-version }} \
            @keep-network/tbtc@${{ steps.upstream-builds-query.outputs.tbtc-solidity-version }}

      - name: Deploy contracts
        run: yarn deploy --network ${{ github.event.inputs.environment }}

      - name: Bump up package version
        id: npm-version-bump
        uses: keep-network/npm-version-bump@v2
        with:
          environment: ${{ github.event.inputs.environment }}
          branch: ${{ github.ref }}
          commit: ${{ github.sha }}

      - name: Push contracts to Tenderly
        if: github.event.inputs.environment == 'ropsten'
        # TODO: once below action gets tagged replace `@main` with `@v1`
        uses: keep-network/tenderly-push-action@main
        continue-on-error: true
        with:
          tenderly-token: ${{ secrets.TENDERLY_TOKEN }}
          tenderly-project: thesis/keep-test
          eth-network-id: ${{ env.NETWORK_ID }}
          github-project-name: coverage-pools
          version-tag: ${{ steps.npm-version-bump.outputs.version }}

      - name: Publish to npm
        run: | #TODO: remove `--dry-run` before merging
          echo //registry.npmjs.org/:_authToken=${{ secrets.NPM_TOKEN }} > .npmrc
          npm publish --access=public --dry-run

      - name: Notify CI about completion of the workflow
        uses: keep-network/notify-workflow-completed@v1
        env:
          GITHUB_TOKEN: ${{ secrets.CI_GITHUB_TOKEN }}
        with:
          module: "github.com/keep-network/coverage-pools"
          url: https://github.com/${{ github.repository }}/actions/runs/${{ github.run_id }}
          environment: ${{ github.event.inputs.environment }}
          upstream_builds: ${{ github.event.inputs.upstream_builds }}
          upstream_ref: ${{ github.event.inputs.upstream_ref }}
          version: ${{ steps.npm-version-bump.outputs.version }}

  contracts-lint:
    runs-on: ubuntu-latest
    if: github.event_name != 'workflow_dispatch'
    steps:
      - uses: actions/checkout@v2

      - uses: actions/setup-node@v2
        with:
          node-version: "12.x"
          cache: "yarn"

      - name: Install dependencies
        run: yarn install

      - name: Lint
        run: yarn lint

  contracts-slither:
    runs-on: ubuntu-latest
    if: github.event_name != 'workflow_dispatch'
    steps:
      - uses: actions/checkout@v2

      - uses: actions/setup-node@v2
        with:
          node-version: "12.x"
          cache: "yarn"

      - uses: actions/setup-python@v2
        with:
          python-version: 3.8.5

      - name: Install Solidity
        env:
<<<<<<< HEAD
          SOLC_VERSION: 0.8.4 # according to solidity.version in hardhat.config.js
=======
          SOLC_VERSION: 0.7.6 # according to solidity.version in hardhat.config.ts
>>>>>>> 01cd2832
        run: |
          pip3 install solc-select
          solc-select install $SOLC_VERSION
          solc-select use $SOLC_VERSION

      - name: Install Slither
        env:
          SLITHER_VERSION: 0.8.0
        run: pip3 install slither-analyzer==$SLITHER_VERSION

      - name: Install dependencies
        run: yarn install

      - name: Run Slither
        run: slither .<|MERGE_RESOLUTION|>--- conflicted
+++ resolved
@@ -170,11 +170,7 @@
 
       - name: Install Solidity
         env:
-<<<<<<< HEAD
-          SOLC_VERSION: 0.8.4 # according to solidity.version in hardhat.config.js
-=======
-          SOLC_VERSION: 0.7.6 # according to solidity.version in hardhat.config.ts
->>>>>>> 01cd2832
+          SOLC_VERSION: 0.8.4 # according to solidity.version in hardhat.config.ts
         run: |
           pip3 install solc-select
           solc-select install $SOLC_VERSION
