--- conflicted
+++ resolved
@@ -288,7 +288,6 @@
 amount of COV tokens which is granted as reward for reporting about a deposit
 being liquidated outside of the coverage pool.
 
-<<<<<<< HEAD
 If both fixed amount and percentage values are set and bigger than zero,
 the fixed amount reward takes precedence.
 
@@ -317,8 +316,6 @@
 The longer the auction length is, the less portion (collateral tokens) of an
 asset pool is on offer at the given moment from auction start time.
 
-=======
->>>>>>> 38c69175
 == Upgradeability
 
 All coverage pool contracts are non-upgradeable and there are few governable
