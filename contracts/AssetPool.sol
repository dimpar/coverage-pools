--- conflicted
+++ resolved
@@ -512,7 +512,6 @@
         if (covSupply == 0) {
             return amountToDeposit;
         }
-<<<<<<< HEAD
 
         return (amountToDeposit * covSupply) / collateralBalance;
     }
@@ -524,17 +523,9 @@
     ) internal {
         require(depositor != address(this), "Self-deposit not allowed");
 
+        require(amountToMint > 0, "Minted tokens amount must be greater than 0");
+
         underwriterToken.mint(depositor, amountToMint);
-        collateralToken.safeTransferFrom(
-            depositor,
-            address(this),
-            amountToDeposit
-        );
-=======
-        require(toMint > 0, "Minted tokens amount must be greater than 0");
-
-        underwriterToken.mint(depositor, toMint);
-        collateralToken.safeTransferFrom(depositor, address(this), amount);
->>>>>>> 3e9fdfb0
+        collateralToken.safeTransferFrom(depositor, address(this), amountToDeposit);
     }
 }