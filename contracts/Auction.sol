// SPDX-License-Identifier: MIT

pragma solidity <0.9.0;

import "./Auctioneer.sol";
import "./interfaces/IAuction.sol";
import "./CoveragePoolConstants.sol";
import "@openzeppelin/contracts/math/Math.sol";
import "@openzeppelin/contracts/token/ERC20/IERC20.sol";
import "@openzeppelin/contracts/token/ERC20/SafeERC20.sol";
import "@openzeppelin/contracts/math/SafeMath.sol";

/// @title Auction
/// @notice A contract to run a linear falling-price auction against a diverse
///         basket of assets held in a collateral pool. Auctions are taken using
///         a single asset. Over time, a larger and larger portion of the assets
///         are on offer, eventually hitting 100% of the backing collateral
///         pool. Auctions can be partially filled, and are meant to be amenable
///         to flash loans and other atomic constructions to take advantage of
///         arbitrage opportunities within a single block.
/// @dev  Auction contracts are not meant to be deployed directly, and are
///       instead cloned by an auction factory. Auction contracts clean up and
///       self-destruct on close. An auction that has run the entire length will
///       stay open, forever, or until priced fluctuate and it's eventually
///       profitable to close.
contract Auction is IAuction {
    using SafeERC20 for IERC20;
    using SafeMath for uint256;

    struct AuctionStorage {
        IERC20 tokenAccepted;
        Auctioneer auctioneer;
        // the auction price, denominated in tokenAccepted
        uint256 amountOutstanding;
        uint256 startTime;
        uint256 startTimeOffset;
        uint256 auctionLength;
        // How fast portions of the collateral pool become available on offer.
        // It is needed to calculate the right portion value on offer at the
        // given moment before the auction is over.
        // Auction length once set is constant and what changes is the auction's
        // "start time offset" once the takeOffer() call has been processed for
        // partial fill. The auction's "start time offset" is updated every takeOffer().
        // velocityPoolDepletingRate = auctionLength / (auctionLength - startTimeOffset)
        // velocityPoolDepletingRate always starts at 1.0 and then can go up
        // depending on partial offer calls over auction life span to maintain
        // the right ratio between the remaining auction time and the remaining
        // portion of the collateral pool.
        uint256 velocityPoolDepletingRate;
    }

    AuctionStorage public self;

    /// @notice Throws if called by any account other than the auctioneer.
    modifier onlyAuctioneer() {
        require(
            msg.sender == address(self.auctioneer),
            "Caller is not the auctioneer"
        );

        _;
    }

    function amountOutstanding() external view returns (uint256) {
        return self.amountOutstanding;
    }

    function isOpen() external view returns (bool) {
        return self.amountOutstanding > 0;
    }

    /// @notice Initializes auction
    /// @dev At the beginning of an auction, velocity pool depleting rate is
    ///      always 1. It increases over time after a partial auction buy.
    /// @param _auctioneer    the auctioneer contract responsible for seizing
    ///                       funds from the backing collateral pool
    /// @param _tokenAccepted the token with which the auction can be taken
    /// @param _amountDesired the amount denominated in _tokenAccepted. After
    ///                       this amount is received, the auction can close.
    /// @param _auctionLength the amount of time it takes for the auction to get
    ///                       to 100% of all collateral on offer, in seconds.
    function initialize(
        address _auctioneer,
        IERC20 _tokenAccepted,
        uint256 _amountDesired,
        uint256 _auctionLength
    ) external {
        //slither-disable-next-line incorrect-equality
        require(self.startTime == 0, "Auction already initialized");
        require(_amountDesired > 0, "Amount desired must be greater than zero");
        self.auctioneer = Auctioneer(_auctioneer);
        self.tokenAccepted = _tokenAccepted;
        self.amountOutstanding = _amountDesired;
        /* solhint-disable-next-line not-rely-on-time */
        self.startTime = block.timestamp;
        self.startTimeOffset = 0;
        self.auctionLength = _auctionLength;
        self.velocityPoolDepletingRate =
            1 *
            CoveragePoolConstants.getFloatingPointDivisor();
    }

    /// @notice Takes an offer from an auction buyer.
    /// @dev There are two possible ways to take an offer from a buyer. The first
    ///      one is to buy entire auction with the amount desired for this auction.
    ///      The other way is to buy a portion of an auction. In this case an
    ///      auction depleting rate is increased.
    /// @param amount the amount the taker is paying, denominated in tokenAccepted
    function takeOffer(uint256 amount) public override {
        // TODO frontrunning mitigation
        require(amount > 0, "Can't pay 0 tokens");
        uint256 amountToTransfer = Math.min(amount, self.amountOutstanding);
        uint256 amountOnOffer = _onOffer();

        //slither-disable-next-line reentrancy-no-eth
        self.tokenAccepted.safeTransferFrom(
            msg.sender,
            address(self.auctioneer),
            amountToTransfer
        );

        uint256 portionToSeize =
            amountOnOffer.mul(amountToTransfer).div(self.amountOutstanding);

        if (!_isAuctionOver() && amountToTransfer != self.amountOutstanding) {
            uint256 FLOATING_POINT_DIVISOR =
                CoveragePoolConstants.getFloatingPointDivisor();

            // Time passed since the auction start or the last takeOffer call
            // with a partial fill.
            uint256 timePassed =
                /* solhint-disable-next-line not-rely-on-time */
                block.timestamp.sub(self.startTime).sub(self.startTimeOffset);

            // Ratio of the auction's amount included in this takeOffer call to
            // the whole outstanding auction amount.
            uint256 ratioAmountPaid =
                FLOATING_POINT_DIVISOR.mul(amountToTransfer).div(
                    self.amountOutstanding
                );
            // We will shift the start time offset and increase the velocity pool
            // depleting rate proportionally to the fraction of the outstanding
            // amount paid in this function call so that the auction can offer
            // no worse financial outcome for the next takers than the current
            // taker has.
            //
            //slither-disable-next-line divide-before-multiply
            self.startTimeOffset = self.startTimeOffset.add(
                timePassed.mul(ratioAmountPaid).div(FLOATING_POINT_DIVISOR)
            );
            self.velocityPoolDepletingRate = FLOATING_POINT_DIVISOR
                .mul(self.auctionLength)
                .div(self.auctionLength.sub(self.startTimeOffset));
        }

        self.amountOutstanding = self.amountOutstanding.sub(amountToTransfer);

        // inform auctioneer of proceeds and winner. the auctioneer seizes funds
        // from the collateral pool in the name of the winner, and controls all
        // proceeds
        //
        //slither-disable-next-line reentrancy-no-eth
        self.auctioneer.offerTaken(
            msg.sender,
            self.tokenAccepted,
            amountToTransfer,
            portionToSeize
        );

        //slither-disable-next-line incorrect-equality
        if (self.amountOutstanding == 0) {
            harikari();
        }
    }

    /// @notice Takes an offer from an auction buyer with a minimum required tokens
    ///         to buy in case another transaction was faster with an offer that
    ///         left outstanding amount in a state which cannot meet 'amount' value
    ///         in this transaction.
    /// @dev 'minAmount' sets a minimum limit of tokens to buy in this transaction.
    ///      If `amountOutstanding` < 'minAmount', transaction will revert.
    /// @param amount the amount the taker is paying, denominated in tokenAccepted
    /// @param minAmount minimum amount of tokens to buy
<<<<<<< HEAD
    function takeOfferWithMin(uint256 amount, uint256 minAmount) public {
=======
    function takeOfferWithMin(uint256 amount, uint256 minAmount) external {
>>>>>>> 474af833
        require(
            self.amountOutstanding >= minAmount,
            "Can't fulfill minimum offer"
        );
        takeOffer(amount);
    }

    /// @notice Tears down the auction manually, before its entire amount
    ///         is bought by takers.
    /// @dev Can be called only by the auctioneer which may decide to early
    //       close the auction in case it is no longer needed.
    function earlyClose() public onlyAuctioneer {
        require(self.amountOutstanding > 0, "Auction must be open");

        harikari();
    }

    /// @notice How much of the collateral pool can currently be purchased at
    ///         auction, across all assets.
    /// @dev _onOffer().div(FLOATING_POINT_DIVISOR) returns a portion of the
    ///      collateral pool. Ex. if 35% available of the collateral pool,
    ///      then _onOffer().div(FLOATING_POINT_DIVISOR) returns 0.35
    /// @return the ratio of the collateral pool currently on offer
    function onOffer() external view override returns (uint256, uint256) {
        return (_onOffer(), CoveragePoolConstants.getFloatingPointDivisor());
    }

    /// @dev Delete all storage and destroy the contract. Should only be called
    ///      after an auction has closed.
    function harikari() internal {
        address payable addr = address(uint160(address(self.auctioneer)));
        delete self;
        selfdestruct(addr);
    }

    function _onOffer() internal view returns (uint256) {
        // when the auction is over, entire pool is on offer
        if (_isAuctionOver()) {
            // Down the road, for determining a portion on offer, a value returned
            // by this function will be divided by FLOATING_POINT_DIVISOR. To
            // return the entire pool, we need to return just this divisor in order
            // to get 1.0 ie. FLOATING_POINT_DIVISOR / FLOATING_POINT_DIVISOR = 1.0
            return CoveragePoolConstants.getFloatingPointDivisor();
        }

        return
            /* solhint-disable-next-line not-rely-on-time */
            (block.timestamp.sub(self.startTime.add(self.startTimeOffset)))
                .mul(self.velocityPoolDepletingRate)
                .div(self.auctionLength);
    }

    function _isAuctionOver() internal view returns (bool) {
        /* solhint-disable-next-line not-rely-on-time */
        return block.timestamp >= self.startTime.add(self.auctionLength);
    }
}<|MERGE_RESOLUTION|>--- conflicted
+++ resolved
@@ -181,11 +181,7 @@
     ///      If `amountOutstanding` < 'minAmount', transaction will revert.
     /// @param amount the amount the taker is paying, denominated in tokenAccepted
     /// @param minAmount minimum amount of tokens to buy
-<<<<<<< HEAD
-    function takeOfferWithMin(uint256 amount, uint256 minAmount) public {
-=======
     function takeOfferWithMin(uint256 amount, uint256 minAmount) external {
->>>>>>> 474af833
         require(
             self.amountOutstanding >= minAmount,
             "Can't fulfill minimum offer"
