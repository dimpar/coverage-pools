--- conflicted
+++ resolved
@@ -175,7 +175,6 @@
         return (_onOffer(), CoveragePoolConstants.getFloatingPointDivisor());
     }
 
-<<<<<<< HEAD
     /// @notice Tears down the auction manually, before its entire amount
     ///         is bought by takers.
     /// @dev Can be called only by the auctioneer which may decide to early
@@ -184,14 +183,14 @@
         require(self.amountOutstanding > 0, "Auction must be open");
 
         harikari();
-=======
+    }
+
     /// @dev Delete all storage and destroy the contract. Should only be called
     ///      after an auction has closed.
     function harikari() internal {
         address payable addr = address(uint160(address(self.auctioneer)));
         selfdestruct(addr);
         delete self;
->>>>>>> 1e2d56dc
     }
 
     function _onOffer() internal view returns (uint256) {
