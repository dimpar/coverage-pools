--- conflicted
+++ resolved
@@ -139,12 +139,7 @@
         // Purchase signers bonds ETH with TBTC acquired from the auction
         deposit.purchaseSignerBondsAtAuction();
 
-<<<<<<< HEAD
         uint256 withdrawableAmount = deposit.withdrawableAmount();
-=======
-        // TODO: Once ETH is received, funds need to be processed further, so
-        //       they won't be locked in this contract.
->>>>>>> 3e836d8a
         deposit.withdrawFunds();
 
         // slither-disable-next-line arbitrary-send
