// SPDX-License-Identifier: MIT

pragma solidity <0.9.0;

import "./CollateralPool.sol";
import "./Auctioneer.sol";
import "./Auction.sol";
import "./CoveragePoolConstants.sol";
import "@openzeppelin/contracts/token/ERC20/IERC20.sol";
import "@openzeppelin/contracts/token/ERC20/SafeERC20.sol";
import "@openzeppelin/contracts/math/SafeMath.sol";
import "@openzeppelin/contracts/access/Ownable.sol";

/// @notice tBTC v1 Deposit contract interface.
/// @dev This is an interface with just a few function signatures of a main
///         contract for tBTC. For more info and function description
///         please see:
///         https://github.com/keep-network/tbtc/blob/solidity/v1.1.0/solidity/contracts/deposit/Deposit.sol
interface IDeposit {
    function withdrawFunds() external;

    function purchaseSignerBondsAtAuction() external;

    function currentState() external view returns (uint256);

    function lotSizeTbtc() external view returns (uint256);
}

/// @title RiskManagerV1 for tBTCv1
<<<<<<< HEAD
contract RiskManagerV1 is Auctioneer {
    using SafeERC20 for IERC20;
    using SafeMath for uint256;

=======
contract RiskManagerV1 is Ownable {
    using SafeERC20 for IERC20;
    using SafeMath for uint256;

    IERC20 public tbtcToken;
    Auctioneer public auctioneer;

    uint256 public auctionLength;
    uint256 public newAuctionLength;
    uint256 public auctionLengthChangeInitiated;

    uint256 public constant GOVERNANCE_TIME_DELAY = 12 hours;
>>>>>>> 01c18312
    uint256 public constant DEPOSIT_LIQUIDATION_IN_PROGRESS_STATE = 10;
    uint256 public constant DEPOSIT_LIQUIDATED_STATE = 11;
    IERC20 public tbtcToken;

    // deposit in liquidation => opened coverage pool auction
    mapping(address => address) public depositToAuction;
    // opened coverage pool auction => deposit in liquidation
    mapping(address => address) public auctionToDeposit;

    event NotifiedLiquidated(address indexed deposit, address notifier);
    event NotifiedLiquidation(address indexed deposit, address notifier);

<<<<<<< HEAD
    constructor(IERC20 _token) {
        tbtcToken = _token;
=======
    event AuctionLengthUpdateStarted(uint256 auctionLength, uint256 timestamp);
    event AuctionLengthUpdated(uint256 auctionLength);

    /// @notice Reverts if called before the delay elapses.
    /// @param changeInitiatedTimestamp Timestamp indicating the beginning
    ///        of the change.
    modifier onlyAfterGovernanceDelay(uint256 changeInitiatedTimestamp) {
        require(changeInitiatedTimestamp > 0, "Change not initiated");
        require(
            /* solhint-disable-next-line not-rely-on-time */
            block.timestamp.sub(changeInitiatedTimestamp) >=
                GOVERNANCE_TIME_DELAY,
            "Governance delay has not elapsed"
        );
        _;
    }

    constructor(
        IERC20 _token,
        address _auctioneer,
        uint256 _auctionLength
    ) {
        tbtcToken = _token;
        auctioneer = Auctioneer(_auctioneer);
        auctionLength = _auctionLength;
>>>>>>> 01c18312
    }

    /// @notice Receive ETH from tBTC for purchasing & withdrawing signer bonds
    //
    //slither-disable-next-line locked-ether
    receive() external payable {}

    /// @notice Creates an auction for tbtc deposit in liquidation state.
    /// @param  depositAddress tBTC Deposit address
    function notifyLiquidation(address depositAddress) external {
        IDeposit deposit = IDeposit(depositAddress);
        require(
            deposit.currentState() == DEPOSIT_LIQUIDATION_IN_PROGRESS_STATE,
            "Deposit is not in liquidation state"
        );

        // TODO: check the deposit collateralization
        //       Risk manager will create an auction only for deposits that nobody
        //       else is willing to take.

        // TODO: need to add some % to "lotSizeTbtc" to cover a notifier incentive.
        uint256 lotSizeTbtc = deposit.lotSizeTbtc();

        emit NotifiedLiquidation(depositAddress, msg.sender);

        address auctionAddress =
            createAuction(tbtcToken, lotSizeTbtc, auctionLength);
        depositToAuction[depositAddress] = auctionAddress;
        auctionToDeposit[auctionAddress] = depositAddress;
    }

    /// @notice Closes an auction early.
    /// @param  depositAddress tBTC Deposit address
    function notifyLiquidated(address depositAddress) external {
        IDeposit deposit = IDeposit(depositAddress);
        require(
            deposit.currentState() == DEPOSIT_LIQUIDATED_STATE,
            "Deposit is not in liquidated state"
        );
        emit NotifiedLiquidated(depositAddress, msg.sender);

        // TODO: In case of an auction early close, we might end up having
        //       TBTC hanging in this contract. Need to decide what to do with
        //       these tokens.

        Auction auction = Auction(depositToAuction[depositAddress]);

        delete depositToAuction[depositAddress];
        delete auctionToDeposit[address(auction)];
        earlyCloseAuction(auction);
    }

    /// @notice Purchase ETH from signer bonds and withdraw funds to this contract.
    /// @dev    This function is invoked when Auctioneer determines that an auction
    ///         is eligible to be closed. It cannot be called on-demand outside
    ///         the Auctioneer contract.
    ///         By the time this function is called, all the TBTC tokens for the
    ///         coverage pool auction should be transferred to this contract in
    ///         order to buy signer bonds.
    /// @param auction Coverage pool auction.
    function onAuctionFullyFilled(Auction auction) internal override {
        IDeposit deposit = IDeposit(auctionToDeposit[address(auction)]);

        delete depositToAuction[address(deposit)];
        delete auctionToDeposit[address(auction)];

        uint256 approvedAmount = deposit.lotSizeTbtc();
        tbtcToken.safeApprove(address(deposit), approvedAmount);

        // Purchase signers bonds ETH with TBTC acquired from the auction
        deposit.purchaseSignerBondsAtAuction();

        // TODO: Once ETH is received, funds need to be processed further, so
        //       they won't be locked in this contract.
        deposit.withdrawFunds();
    }

    /// @notice Begins the auction length update process.
    /// @dev Can be called only by the contract owner. The auction length should
    ///      be adjusted very carefully. Total value locked of the coverage pool
    ///      and minimum possible auction amount needs to be taken into account.
    /// @param _newAuctionLength New auction length in seconds.
    function beginAuctionLengthUpdate(uint256 _newAuctionLength)
        external
        onlyOwner
    {
        newAuctionLength = _newAuctionLength;
        /* solhint-disable-next-line not-rely-on-time */
        auctionLengthChangeInitiated = block.timestamp;
        /* solhint-disable-next-line not-rely-on-time */
        emit AuctionLengthUpdateStarted(_newAuctionLength, block.timestamp);
    }

    /// @notice Finalizes the auction length update process.
    /// @dev Can be called only by the contract owner, after the the
    ///      governance delay elapses.
    function finalizeAuctionLengthUpdate()
        external
        onlyOwner
        onlyAfterGovernanceDelay(auctionLengthChangeInitiated)
    {
        auctionLength = newAuctionLength;
        emit AuctionLengthUpdated(newAuctionLength);
        newAuctionLength = 0;
        auctionLengthChangeInitiated = 0;
    }

    /// @notice Get the time remaining until the auction length parameter
    ///         can be updated.
    /// @return Remaining time in seconds.
    function getRemainingAuctionLengthUpdateTime()
        external
        view
        returns (uint256)
    {
        return
            getRemainingChangeTime(
                auctionLengthChangeInitiated,
                GOVERNANCE_TIME_DELAY
            );
    }

    /// @notice Get the time remaining until the function parameter timer
    ///         value can be updated.
    /// @param changeTimestamp Timestamp indicating the beginning of the change.
    /// @param delay Governance delay.
    /// @return Remaining time in seconds.
    function getRemainingChangeTime(uint256 changeTimestamp, uint256 delay)
        internal
        view
        returns (uint256)
    {
        require(changeTimestamp > 0, "Update not initiated");
        /* solhint-disable-next-line not-rely-on-time */
        uint256 elapsed = block.timestamp.sub(changeTimestamp);
        if (elapsed >= delay) {
            return 0;
        } else {
            return delay.sub(elapsed);
        }
    }
}<|MERGE_RESOLUTION|>--- conflicted
+++ resolved
@@ -27,27 +27,19 @@
 }
 
 /// @title RiskManagerV1 for tBTCv1
-<<<<<<< HEAD
-contract RiskManagerV1 is Auctioneer {
+contract RiskManagerV1 is Auctioneer, Ownable {
     using SafeERC20 for IERC20;
     using SafeMath for uint256;
 
-=======
-contract RiskManagerV1 is Ownable {
-    using SafeERC20 for IERC20;
-    using SafeMath for uint256;
-
-    IERC20 public tbtcToken;
-    Auctioneer public auctioneer;
+    uint256 public constant GOVERNANCE_TIME_DELAY = 12 hours;
+
+    uint256 public constant DEPOSIT_LIQUIDATION_IN_PROGRESS_STATE = 10;
+    uint256 public constant DEPOSIT_LIQUIDATED_STATE = 11;
 
     uint256 public auctionLength;
     uint256 public newAuctionLength;
     uint256 public auctionLengthChangeInitiated;
 
-    uint256 public constant GOVERNANCE_TIME_DELAY = 12 hours;
->>>>>>> 01c18312
-    uint256 public constant DEPOSIT_LIQUIDATION_IN_PROGRESS_STATE = 10;
-    uint256 public constant DEPOSIT_LIQUIDATED_STATE = 11;
     IERC20 public tbtcToken;
 
     // deposit in liquidation => opened coverage pool auction
@@ -58,10 +50,6 @@
     event NotifiedLiquidated(address indexed deposit, address notifier);
     event NotifiedLiquidation(address indexed deposit, address notifier);
 
-<<<<<<< HEAD
-    constructor(IERC20 _token) {
-        tbtcToken = _token;
-=======
     event AuctionLengthUpdateStarted(uint256 auctionLength, uint256 timestamp);
     event AuctionLengthUpdated(uint256 auctionLength);
 
@@ -79,15 +67,9 @@
         _;
     }
 
-    constructor(
-        IERC20 _token,
-        address _auctioneer,
-        uint256 _auctionLength
-    ) {
+    constructor(IERC20 _token, uint256 _auctionLength) {
         tbtcToken = _token;
-        auctioneer = Auctioneer(_auctioneer);
         auctionLength = _auctionLength;
->>>>>>> 01c18312
     }
 
     /// @notice Receive ETH from tBTC for purchasing & withdrawing signer bonds
