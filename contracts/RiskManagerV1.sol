--- conflicted
+++ resolved
@@ -82,12 +82,8 @@
 
     constructor(
         IERC20 _tbtcToken,
-<<<<<<< HEAD
         ISignerBondsProcessor _signerBondsProcessor,
-        CollateralPool _collateralPool,
-=======
         CoveragePool _coveragePool,
->>>>>>> cd020eda
         address _masterAuction,
         uint256 _auctionLength
     ) Auctioneer(_coveragePool, _masterAuction) {
