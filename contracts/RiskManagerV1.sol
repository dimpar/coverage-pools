--- conflicted
+++ resolved
@@ -20,7 +20,6 @@
 import "./GovernanceUtils.sol";
 import "@openzeppelin/contracts/token/ERC20/IERC20.sol";
 import "@openzeppelin/contracts/token/ERC20/utils/SafeERC20.sol";
-
 import "@openzeppelin/contracts/access/Ownable.sol";
 import "./interfaces/IRiskManager.sol";
 
@@ -252,14 +251,10 @@
 
         // Add auction's transferred amount to the surplus pool.
         // slither-disable-next-line reentrancy-benign
-<<<<<<< HEAD
-        tbtcSurplus = tbtcSurplus.add(amountTransferred);
+        tbtcSurplus += amountTransferred;
 
         // Reward the notifier by giving them some shares of the asset pool.
         coveragePool.grantAssetPoolShares(msg.sender, notifierReward);
-=======
-        tbtcSurplus += amountTransferred;
->>>>>>> b0e308ba
     }
 
     /// @notice Begins the bond auction threshold update process.
