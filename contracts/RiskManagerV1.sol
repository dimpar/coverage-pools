// SPDX-License-Identifier: MIT

pragma solidity <0.9.0;

import "./Auctioneer.sol";
import "./Auction.sol";
import "./CoveragePoolConstants.sol";
import "@openzeppelin/contracts/token/ERC20/IERC20.sol";
import "@openzeppelin/contracts/token/ERC20/SafeERC20.sol";
import "@openzeppelin/contracts/math/SafeMath.sol";
import "@openzeppelin/contracts/access/Ownable.sol";

/// @notice tBTC v1 Deposit contract interface.
/// @dev This is an interface with just a few function signatures of a main
///         contract for tBTC. For more info and function description
///         please see:
///         https://github.com/keep-network/tbtc/blob/solidity/v1.1.0/solidity/contracts/deposit/Deposit.sol
interface IDeposit {
    function withdrawFunds() external;

    function purchaseSignerBondsAtAuction() external;

    function notifyRedemptionSignatureTimedOut() external;

    function currentState() external view returns (uint256);

    function lotSizeTbtc() external view returns (uint256);

    function collateralizationPercentage() external view returns (uint256);

    function withdrawableAmount() external view returns (uint256);
}

/// @title ISignerBondsSwapStrategy
/// @notice Represents a signer bonds swap strategy.
/// @dev This interface is meant to abstract the underlying signer bonds
///      swap strategy and make it interchangeable for the governance.
interface ISignerBondsSwapStrategy {
    /// @notice Swaps signer bonds.
    function swapSignerBonds() external payable;
}

/// @title RiskManagerV1 for tBTCv1
contract RiskManagerV1 is Auctioneer, Ownable {
    using SafeERC20 for IERC20;
    using SafeMath for uint256;

    uint256 public constant GOVERNANCE_TIME_DELAY = 12 hours;

    uint256 public constant DEPOSIT_LIQUIDATION_IN_PROGRESS_STATE = 10;
    uint256 public constant DEPOSIT_LIQUIDATED_STATE = 11;
    // Auction will not be opened if the deposit collateralization level does not
    // fall below this collateralization threshold.
    // Risk manager should open a coverage pool auction for only those deposits
    // that nobody else is willing to purchase. The default value can be updated
    // by the governance in two steps. First step is to begin the update process
    // with the new value and the second step is to finalize it after
    // GOVERNANCE_TIME_DELAY has passed.
    uint256 public collateralizationThreshold; // percent
    uint256 public newCollateralizationThreshold;
    uint256 public collateralizationThresholdChangeInitiated;

    uint256 public auctionLength;
    uint256 public newAuctionLength;
    uint256 public auctionLengthChangeInitiated;

    IERC20 public tbtcToken;
    // tBTC surplus collected from early closed auctions.
    uint256 public tbtcSurplus;

    ISignerBondsSwapStrategy public signerBondsSwapStrategy;
    ISignerBondsSwapStrategy public newSignerBondsSwapStrategy;
    uint256 public signerBondsSwapStrategyInitiated;

    // deposit in liquidation => opened coverage pool auction
    mapping(address => address) public depositToAuction;
    // opened coverage pool auction => deposit in liquidation
    mapping(address => address) public auctionToDeposit;

    event NotifiedLiquidated(address indexed deposit, address notifier);
    event NotifiedLiquidation(address indexed deposit, address notifier);

    event AuctionLengthUpdateStarted(uint256 auctionLength, uint256 timestamp);
    event AuctionLengthUpdated(uint256 auctionLength);

    event CollateralizationThresholdUpdateStarted(
        uint256 collateralizationThreshold,
        uint256 timestamp
    );
    event CollateralizationThresholdUpdated(uint256 collateralizationThreshold);

    event SignerBondsSwapStrategyUpdateStarted(
        address indexed signerBondsSwapStrategy,
        uint256 timestamp
    );
    event SignerBondsSwapStrategyUpdated(
        address indexed signerBondsSwapStrategy
    );

    /// @notice Reverts if called before the delay elapses.
    /// @param changeInitiatedTimestamp Timestamp indicating the beginning
    ///        of the change.
    modifier onlyAfterGovernanceDelay(uint256 changeInitiatedTimestamp) {
        require(changeInitiatedTimestamp > 0, "Change not initiated");
        require(
            /* solhint-disable-next-line not-rely-on-time */
            block.timestamp.sub(changeInitiatedTimestamp) >=
                GOVERNANCE_TIME_DELAY,
            "Governance delay has not elapsed"
        );
        _;
    }

    constructor(
        IERC20 _tbtcToken,
        CoveragePool _coveragePool,
        ISignerBondsSwapStrategy _signerBondsSwapStrategy,
        address _masterAuction,
        uint256 _auctionLength,
        uint256 _collateralizationThreshold
    ) Auctioneer(_coveragePool, _masterAuction) {
        tbtcToken = _tbtcToken;
        signerBondsSwapStrategy = _signerBondsSwapStrategy;
        auctionLength = _auctionLength;
        collateralizationThreshold = _collateralizationThreshold;
    }

    /// @notice Receive ETH from tBTC for purchasing & withdrawing signer bonds
    //
    //slither-disable-next-line locked-ether
    receive() external payable {}

    /// @notice Creates an auction for tbtc deposit in liquidation state.
    /// @param  depositAddress tBTC Deposit address
    function notifyLiquidation(address depositAddress) external {
        IDeposit deposit = IDeposit(depositAddress);
        require(
            deposit.currentState() == DEPOSIT_LIQUIDATION_IN_PROGRESS_STATE,
            "Deposit is not in liquidation state"
        );

        require(
            deposit.collateralizationPercentage() <= collateralizationThreshold,
            "Deposit collateralization is above the threshold level"
        );

        // TODO: need to add some % to "lotSizeTbtc" to cover a notifier incentive.
        uint256 lotSizeTbtc = deposit.lotSizeTbtc();

        emit NotifiedLiquidation(depositAddress, msg.sender);

        // If the surplus can cover the deposit liquidation cost, liquidate
        // that deposit directly without the auction process.
        if (tbtcSurplus >= lotSizeTbtc) {
            tbtcSurplus = tbtcSurplus.sub(lotSizeTbtc);
            liquidateDeposit(deposit);
            return;
        }

        address auctionAddress =
            createAuction(tbtcToken, lotSizeTbtc, auctionLength);
        depositToAuction[depositAddress] = auctionAddress;
        auctionToDeposit[auctionAddress] = depositAddress;
    }

    /// @notice Closes an auction early.
    /// @param  depositAddress tBTC Deposit address
    function notifyLiquidated(address depositAddress) external {
        IDeposit deposit = IDeposit(depositAddress);
        require(
            deposit.currentState() == DEPOSIT_LIQUIDATED_STATE,
            "Deposit is not in liquidated state"
        );
        emit NotifiedLiquidated(depositAddress, msg.sender);

        Auction auction = Auction(depositToAuction[depositAddress]);

        delete depositToAuction[depositAddress];
        delete auctionToDeposit[address(auction)];
        uint256 amountTransferred = earlyCloseAuction(auction);

        // Add auction's transferred amount to the surplus pool.
        // slither-disable-next-line reentrancy-benign
        tbtcSurplus = tbtcSurplus.add(amountTransferred);
    }

    /// @notice Begins the collateralization threshold update process.
    /// @dev Can be called only by the contract owner. The collateralization
    ///      threshold should be adjusted by taking into account factors like:
    ///      tBTC deposit undercollateralized threshold percent, tBTC deposit
    ///      severely undercollateralized threshold percent, and the gas price.
    /// @param _newCollateralizationThreshold New collateralization threshold in percent.
    function beginCollateralizationThresholdUpdate(
        uint256 _newCollateralizationThreshold
    ) external onlyOwner {
        newCollateralizationThreshold = _newCollateralizationThreshold;
        /* solhint-disable-next-line not-rely-on-time */
        collateralizationThresholdChangeInitiated = block.timestamp;
        /* solhint-disable not-rely-on-time */
        emit CollateralizationThresholdUpdateStarted(
            _newCollateralizationThreshold,
            block.timestamp
        );
    }

    /// @notice Finalizes the collateralization threshold update process.
    /// @dev Can be called only by the contract owner, after the the
    ///      governance delay elapses.
    function finalizeCollateralizationThresholdUpdate()
        external
        onlyOwner
        onlyAfterGovernanceDelay(collateralizationThresholdChangeInitiated)
    {
        collateralizationThreshold = newCollateralizationThreshold;
        emit CollateralizationThresholdUpdated(collateralizationThreshold);
        collateralizationThresholdChangeInitiated = 0;
        newCollateralizationThreshold = 0;
    }

    /// @notice Begins the auction length update process.
    /// @dev Can be called only by the contract owner. The auction length should
    ///      be adjusted very carefully. Total value locked of the coverage pool
    ///      and minimum possible auction amount needs to be taken into account.
    /// @param _newAuctionLength New auction length in seconds.
    function beginAuctionLengthUpdate(uint256 _newAuctionLength)
        external
        onlyOwner
    {
        newAuctionLength = _newAuctionLength;
        /* solhint-disable-next-line not-rely-on-time */
        auctionLengthChangeInitiated = block.timestamp;
        /* solhint-disable-next-line not-rely-on-time */
        emit AuctionLengthUpdateStarted(_newAuctionLength, block.timestamp);
    }

    /// @notice Finalizes the auction length update process.
    /// @dev Can be called only by the contract owner, after the governance
    ///      delay elapses.
    function finalizeAuctionLengthUpdate()
        external
        onlyOwner
        onlyAfterGovernanceDelay(auctionLengthChangeInitiated)
    {
        auctionLength = newAuctionLength;
        emit AuctionLengthUpdated(newAuctionLength);
        newAuctionLength = 0;
        auctionLengthChangeInitiated = 0;
    }

    /// @notice Begins the signer bonds swap strategy update process.
    /// @dev Must be followed by a finalizeSignerBondsSwapStrategyUpdate after
    ///      the governance delay elapses.
    /// @param _newSignerBondsSwapStrategy The new signer bonds swap strategy.
    function beginSignerBondsSwapStrategyUpdate(
        ISignerBondsSwapStrategy _newSignerBondsSwapStrategy
    ) external onlyOwner {
        require(
            address(_newSignerBondsSwapStrategy) != address(0),
            "Invalid signer bonds swap strategy address"
        );
        newSignerBondsSwapStrategy = _newSignerBondsSwapStrategy;
        /* solhint-disable-next-line not-rely-on-time */
        signerBondsSwapStrategyInitiated = block.timestamp;
        emit SignerBondsSwapStrategyUpdateStarted(
            address(_newSignerBondsSwapStrategy),
            /* solhint-disable-next-line not-rely-on-time */
            block.timestamp
        );
    }

    /// @notice Finalizes the signer bonds swap strategy update.
    /// @dev Can be called only by the contract owner, after the governance
    ///      delay elapses.
    function finalizeSignerBondsSwapStrategyUpdate()
        external
        onlyOwner
        onlyAfterGovernanceDelay(signerBondsSwapStrategyInitiated)
    {
        signerBondsSwapStrategy = newSignerBondsSwapStrategy;
        emit SignerBondsSwapStrategyUpdated(
            address(newSignerBondsSwapStrategy)
        );
        delete newSignerBondsSwapStrategy;
        signerBondsSwapStrategyInitiated = 0;
    }

    /// @notice Get the time remaining until the collateralization threshold
    ///         can be updated.
    /// @return Remaining time in seconds.
    function getRemainingCollateralizationThresholdUpdateTime()
        external
        view
        returns (uint256)
    {
        return
            getRemainingChangeTime(
                collateralizationThresholdChangeInitiated,
                GOVERNANCE_TIME_DELAY
            );
    }

    /// @notice Get the time remaining until the auction length parameter
    ///         can be updated.
    /// @return Remaining time in seconds.
    function getRemainingAuctionLengthUpdateTime()
        external
        view
        returns (uint256)
    {
        return
            getRemainingChangeTime(
                auctionLengthChangeInitiated,
                GOVERNANCE_TIME_DELAY
            );
    }

<<<<<<< HEAD
    /// @notice Purchase ETH from signer bonds and withdraw funds to this contract.
    /// @dev    This function is invoked when Auctioneer determines that an auction
    ///         is eligible to be closed. It cannot be called on-demand outside
    ///         the Auctioneer contract.
    ///         By the time this function is called, all the TBTC tokens for the
    ///         coverage pool auction should be transferred to this contract in
    ///         order to buy signer bonds.
    ///         Note: There are checks of the deposit's state performed when
    ///         the signer bonds are purchased. There is no risk this function
    ///         succeeds for a deposit liquidated outside of Coverage Pool.
=======
    /// @notice Get the time remaining until the signer bonds swap strategy
    ///         can be changed.
    /// @return Remaining time in seconds.
    function getRemainingSignerBondsSwapStrategyChangeTime()
        external
        view
        returns (uint256)
    {
        return
            getRemainingChangeTime(
                signerBondsSwapStrategyInitiated,
                GOVERNANCE_TIME_DELAY
            );
    }

    /// @notice Cleans up auction and deposit data and executes deposit liquidation.
    /// @dev This function is invoked when Auctioneer determines that an auction
    ///      is eligible to be closed. It cannot be called on-demand outside
    ///      the Auctioneer contract. By the time this function is called, all
    ///      the TBTC tokens for the coverage pool auction should be transferred
    ///      to this contract in order to buy signer bonds.
>>>>>>> 512c7263
    /// @param auction Coverage pool auction.
    function onAuctionFullyFilled(Auction auction) internal override {
        IDeposit deposit = IDeposit(auctionToDeposit[address(auction)]);

        delete depositToAuction[address(deposit)];
        delete auctionToDeposit[address(auction)];

        liquidateDeposit(deposit);
    }

    /// @notice Purchases ETH from signer bonds and swaps obtained funds
    ///         using the underlying signer bonds swap strategy.
    /// @dev By the time this function is called, TBTC token balance for this
    ///      contract should be enough to buy signer bonds.
    /// @param deposit TBTC deposit which should be liquidated.
    function liquidateDeposit(IDeposit deposit) internal {
        uint256 approvedAmount = deposit.lotSizeTbtc();
        tbtcToken.safeApprove(address(deposit), approvedAmount);

        // Purchase signers bonds ETH with TBTC acquired from the auction or
        // taken from the surplus pool.
        deposit.purchaseSignerBondsAtAuction();

        uint256 withdrawableAmount = deposit.withdrawableAmount();
        deposit.withdrawFunds();

        // slither-disable-next-line arbitrary-send
        signerBondsSwapStrategy.swapSignerBonds{value: withdrawableAmount}();
    }

    /// @notice Throws if the state of the deposit is not
    ///         DEPOSIT_LIQUIDATION_IN_PROGRESS_STATE.
    /// @dev This function is invoked when the auctioneer is informed about the
    ///      results of an auction and the auction was partially filled.
    /// @param auction Address of an auction whose deposit needs to be checked.
    function onAuctionPartiallyFilled(Auction auction) internal view override {
        IDeposit deposit = IDeposit(auctionToDeposit[address(auction)]);
        // Make sure the deposit was not liquidated outside of Coverage Pool
        require(
            deposit.currentState() == DEPOSIT_LIQUIDATION_IN_PROGRESS_STATE,
            "Deposit liquidation is not in progress"
        );
    }

    /// @notice Get the time remaining until the function parameter timer
    ///         value can be updated.
    /// @param changeTimestamp Timestamp indicating the beginning of the change.
    /// @param delay Governance delay.
    /// @return Remaining time in seconds.
    function getRemainingChangeTime(uint256 changeTimestamp, uint256 delay)
        internal
        view
        returns (uint256)
    {
        require(changeTimestamp > 0, "Update not initiated");
        /* solhint-disable-next-line not-rely-on-time */
        uint256 elapsed = block.timestamp.sub(changeTimestamp);
        if (elapsed >= delay) {
            return 0;
        } else {
            return delay.sub(elapsed);
        }
    }
}<|MERGE_RESOLUTION|>--- conflicted
+++ resolved
@@ -314,18 +314,6 @@
             );
     }
 
-<<<<<<< HEAD
-    /// @notice Purchase ETH from signer bonds and withdraw funds to this contract.
-    /// @dev    This function is invoked when Auctioneer determines that an auction
-    ///         is eligible to be closed. It cannot be called on-demand outside
-    ///         the Auctioneer contract.
-    ///         By the time this function is called, all the TBTC tokens for the
-    ///         coverage pool auction should be transferred to this contract in
-    ///         order to buy signer bonds.
-    ///         Note: There are checks of the deposit's state performed when
-    ///         the signer bonds are purchased. There is no risk this function
-    ///         succeeds for a deposit liquidated outside of Coverage Pool.
-=======
     /// @notice Get the time remaining until the signer bonds swap strategy
     ///         can be changed.
     /// @return Remaining time in seconds.
@@ -347,7 +335,6 @@
     ///      the Auctioneer contract. By the time this function is called, all
     ///      the TBTC tokens for the coverage pool auction should be transferred
     ///      to this contract in order to buy signer bonds.
->>>>>>> 512c7263
     /// @param auction Coverage pool auction.
     function onAuctionFullyFilled(Auction auction) internal override {
         IDeposit deposit = IDeposit(auctionToDeposit[address(auction)]);
