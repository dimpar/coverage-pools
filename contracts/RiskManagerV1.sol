--- conflicted
+++ resolved
@@ -47,13 +47,10 @@
     uint256 public constant DEPOSIT_LIQUIDATION_IN_PROGRESS_STATE = 10;
     uint256 public constant DEPOSIT_LIQUIDATED_STATE = 11;
 
-<<<<<<< HEAD
-=======
     uint256 public auctionLength;
     uint256 public newAuctionLength;
     uint256 public auctionLengthChangeInitiated;
 
->>>>>>> 833610ea
     IERC20 public tbtcToken;
     // tBTC surplus collected from early closed auctions.
     uint256 public tbtcSurplus;
@@ -103,7 +100,7 @@
     /// @notice Receive ETH from tBTC for purchasing & withdrawing signer bonds
     //
     //slither-disable-next-line locked-ether
-    receive() external payable {}
+    //receive() external payable {}
 
     /// @notice Creates an auction for tbtc deposit in liquidation state.
     /// @param  depositAddress tBTC Deposit address
@@ -137,17 +134,10 @@
         }
 
         address auctionAddress =
-<<<<<<< HEAD
             createAuction(tbtcToken, auctionAmountTbtc, auctionLength);
-        //slither-disable-next-line reentrancy-benign
-        auctionsByDepositsInLiquidation[depositAddress] = auctionAddress;
-        depositsInLiquidationByAuctions[auctionAddress] = depositAddress;
-        tbtcSurplusReservations[auctionAddress] = tbtcSurplusReserved;
-=======
-            createAuction(tbtcToken, lotSizeTbtc, auctionLength);
         depositToAuction[depositAddress] = auctionAddress;
         auctionToDeposit[auctionAddress] = depositAddress;
->>>>>>> 833610ea
+        tbtcSurplusReservations[auctionAddress] = tbtcSurplusReserved;
     }
 
     /// @notice Closes an auction early.
@@ -160,9 +150,7 @@
         );
         emit NotifiedLiquidated(depositAddress, msg.sender);
 
-<<<<<<< HEAD
-        Auction auction =
-            Auction(auctionsByDepositsInLiquidation[depositAddress]);
+        Auction auction = Auction(depositToAuction[depositAddress]);
 
         // Add auction's transferred amount to the surplus pool and return
         // the surplus reservation taken upon auction initialization.
@@ -172,21 +160,9 @@
             )
         );
 
-        earlyCloseAuction(auction);
-        //slither-disable-next-line reentrancy-no-eth
-        delete auctionsByDepositsInLiquidation[depositAddress];
-        //slither-disable-next-line reentrancy-no-eth,reentrancy-benign
-        delete depositsInLiquidationByAuctions[address(auction)];
-        delete tbtcSurplusReservations[address(auction)];
-=======
-        // TODO: In case of an auction early close, we might end up having
-        //       TBTC hanging in this contract. Need to decide what to do with
-        //       these tokens.
-
-        Auction auction = Auction(depositToAuction[depositAddress]);
-
         delete depositToAuction[depositAddress];
         delete auctionToDeposit[address(auction)];
+        delete tbtcSurplusReservations[address(auction)];
         earlyCloseAuction(auction);
     }
 
@@ -233,7 +209,6 @@
                 auctionLengthChangeInitiated,
                 GOVERNANCE_TIME_DELAY
             );
->>>>>>> 833610ea
     }
 
     /// @notice Cleans up auction and deposit data and executes deposit liquidation.
@@ -246,9 +221,8 @@
     function onAuctionFullyFilled(Auction auction) internal override {
         IDeposit deposit = IDeposit(auctionToDeposit[address(auction)]);
 
-<<<<<<< HEAD
-        delete auctionsByDepositsInLiquidation[address(deposit)];
-        delete depositsInLiquidationByAuctions[address(auction)];
+        delete depositToAuction[address(deposit)];
+        delete auctionToDeposit[address(auction)];
         delete tbtcSurplusReservations[address(auction)];
 
         liquidateDeposit(deposit);
@@ -260,17 +234,8 @@
     ///      contract should be enough to buy signer bonds.
     /// @param deposit TBTC deposit which should be liquidated.
     function liquidateDeposit(IDeposit deposit) internal {
-        require(
-            tbtcToken.approve(address(deposit), deposit.lotSizeTbtc()),
-            "TBTC Token approval failed"
-        );
-=======
-        delete depositToAuction[address(deposit)];
-        delete auctionToDeposit[address(auction)];
-
         uint256 approvedAmount = deposit.lotSizeTbtc();
         tbtcToken.safeApprove(address(deposit), approvedAmount);
->>>>>>> 833610ea
 
         // Purchase signers bonds ETH with TBTC acquired from the auction
         deposit.purchaseSignerBondsAtAuction();
