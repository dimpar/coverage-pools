--- conflicted
+++ resolved
@@ -49,27 +49,6 @@
     //slither-disable-next-line locked-ether
     receive() external payable {}
 
-<<<<<<< HEAD
-    /// @notice Closes an auction early.
-    /// @param  depositAddress tBTC Deposit address
-    function notifyLiquidated(address depositAddress) external {
-        IDeposit deposit = IDeposit(depositAddress);
-        require(
-            deposit.currentState() == DEPOSIT_LIQUIDATED_STATE,
-            "Deposit is not in liquidated state"
-        );
-        emit NotifiedLiquidated(msg.sender, depositAddress);
-
-        Auction auction =
-            Auction(auctionsByDepositsInLiquidation[depositAddress]);
-        auctioneer.earlyCloseAuction(auction);
-
-        delete auctionsByDepositsInLiquidation[depositAddress];
-        delete depositsInLiquidationByAuctions[address(auction)];
-    }
-
-=======
->>>>>>> c9ae2f92
     /// @notice Creates an auction for tbtc deposit in liquidation state.
     /// @param  depositAddress tBTC Deposit address
     function notifyLiquidation(address depositAddress) external {
@@ -121,7 +100,6 @@
     }
 
     /// @dev Call upon Coverage Pool auction end. At this point all the TBTC tokens
-<<<<<<< HEAD
     ///      for the coverage pool auction should be transferred to this contract.
     /// @param auction Coverage pool auction.
     function actBeforeAuctionClose(Auction auction) public override {
@@ -138,16 +116,8 @@
         // Buy signers bonds ETH with TBTC acquired from the auction (msg.sender)
         deposit.purchaseSignerBondsAtAuction();
 
-        // ETH will be withdrawn to this contract
-=======
-    ///      for the coverage pool auction should be transferred to auctioneer.
-    /// @param  deposit tBTC Deposit
-    function collectTbtcSignerBonds(IDeposit deposit) external {
-        deposit.purchaseSignerBondsAtAuction();
-
-        // TODO: Once receiving ETH, funds need to be processes further, so
+        // TODO: Once ETH received, funds need to be processes further, so
         //       they won't be locked in this contract.
->>>>>>> c9ae2f92
         deposit.withdrawFunds();
 
         delete auctionsByDepositsInLiquidation[address(deposit)];
