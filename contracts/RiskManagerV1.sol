--- conflicted
+++ resolved
@@ -36,20 +36,17 @@
 
     uint256 public constant DEPOSIT_LIQUIDATION_IN_PROGRESS_STATE = 10;
     uint256 public constant DEPOSIT_LIQUIDATED_STATE = 11;
-<<<<<<< HEAD
     // Auction will not be opened if the deposit collateralization level does not
     // fall below this collateralization threshold.
     // Risk manager should open a coverage pool auction for only those deposits
     // that nobody else is willing to purchase. The default value can be updated
     // by the governance at any moment.
     uint256 public collateralizationThreshold = 101; // percent
-=======
 
     uint256 public auctionLength;
     uint256 public newAuctionLength;
     uint256 public auctionLengthChangeInitiated;
 
->>>>>>> 80c5fb41
     IERC20 public tbtcToken;
 
     // deposit in liquidation => opened coverage pool auction
@@ -138,7 +135,6 @@
         earlyCloseAuction(auction);
     }
 
-<<<<<<< HEAD
     /// @notice Updates collateralization threshold level.
     /// @dev Can be called by the owner only.
     /// @param _collateralizationThreshold New collateralization threshold level in percent.
@@ -148,9 +144,6 @@
         collateralizationThreshold = _collateralizationThreshold;
     }
 
-    /// @dev Call upon Coverage Pool auction end. At this point all the TBTC tokens
-    ///      for the coverage pool auction should be transferred to this contract.
-=======
     /// @notice Begins the auction length update process.
     /// @dev Can be called only by the contract owner. The auction length should
     ///      be adjusted very carefully. Total value locked of the coverage pool
@@ -203,7 +196,6 @@
     ///         By the time this function is called, all the TBTC tokens for the
     ///         coverage pool auction should be transferred to this contract in
     ///         order to buy signer bonds.
->>>>>>> 80c5fb41
     /// @param auction Coverage pool auction.
     function onAuctionFullyFilled(Auction auction) internal override {
         IDeposit deposit = IDeposit(auctionToDeposit[address(auction)]);
