--- conflicted
+++ resolved
@@ -11,9 +11,7 @@
 
 coverage/
 coverage.json
-<<<<<<< HEAD
 
 yarn-error.log
-=======
-.vscode/
->>>>>>> 72e40556
+
+.vscode/