--- conflicted
+++ resolved
@@ -33,7 +33,6 @@
   const bondedAmount = BigNumber.from("290810391624000000000")
   // 75% of the deposit is exposed on auction in the liquidation moment
   const bondedAmountPercentage = BigNumber.from("75")
-  const notifierReward = to1e18(5)
 
   let tbtcToken
   let underwriterToken
@@ -62,21 +61,6 @@
     await underwriterToken.transferOwnership(assetPool.address)
     await assetPool.transferOwnership(coveragePool.address)
 
-<<<<<<< HEAD
-    const RiskManagerV1 = await ethers.getContractFactory("RiskManagerV1")
-    riskManagerV1 = await RiskManagerV1.deploy(
-      tbtcToken.address,
-      tbtcDepositTokenAddress,
-      coveragePool.address,
-      signerBondsSwapStrategy.address,
-      masterAuction.address,
-      auctionLength,
-      bondAuctionThreshold,
-      notifierReward
-    )
-    await riskManagerV1.deployed()
-=======
->>>>>>> 08360003
     await coveragePool
       .connect(governance)
       .approveFirstRiskManager(riskManagerV1.address)
