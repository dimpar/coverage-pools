--- conflicted
+++ resolved
@@ -26,13 +26,10 @@
 
 async function initContracts(swapStrategy) {
   const auctionLength = 86400 // 24h
-<<<<<<< HEAD
   // Only deposits with at least 75% of bonds offered on bond auction will be
   // accepted by the risk manager.
   const bondAuctionThreshold = 75
   const notifierReward = to1e18(5)
-=======
->>>>>>> b0e308ba
 
   const rewardsManager = await ethers.getSigner(1)
 
