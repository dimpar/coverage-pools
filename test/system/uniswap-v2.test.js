const { expect } = require("chai")

const { resetFork } = require("../helpers/contract-test-helpers")
const { initContracts } = require("./init-contracts")

const describeFn =
  process.env.NODE_ENV === "system-test" ? describe : describe.skip

describeFn("System -- swap signer bonds on UniswapV2", () => {
  const startingBlock = 12521265
<<<<<<< HEAD
=======
  const keepTokenAddress = "0x85Eee30c52B0b379b046Fb0F85F4f3Dc3009aFEC"
  const uniswapV2RouterAddress = "0x7a250d5630B4cF539739dF2C5dAcb4c659F2488D"
  const tbtcTokenAddress = "0x8daebade922df735c38c80c7ebd708af50815faa"
  const tbtcDepositTokenAddress = "0x10b66bd1e3b5a936b7f8dbc5976004311037cdf0"
  const auctionLength = 86400 // 24h
  const bondAuctionThreshold = 75
>>>>>>> 6ca88c50

  let tbtcToken
  let collateralToken
  let underwriterToken
  let assetPool
  let coveragePool
  let signerBondsUniswapV2
  let riskManagerV1

<<<<<<< HEAD
=======
  let governance
  let rewardsManager
>>>>>>> 6ca88c50
  let thirdParty

  before(async () => {
    await resetFork(startingBlock)

<<<<<<< HEAD
    const governance = await ethers.getSigner(0)
    const riskManager = await ethers.getSigner(2)

    const contracts = await initContracts()
    collateralToken = contracts.collateralToken
    underwriterToken = contracts.underwriterToken
    assetPool = contracts.assetPool
    coveragePool = contracts.coveragePool
    signerBondsUniswapV2 = contracts.signerBondsUniswapV2
    thirdParty = contracts.thirdPartyAccount
=======
    governance = await ethers.getSigner(0)
    rewardsManager = await ethers.getSigner(1)
    thirdParty = await ethers.getSigner(2)

    tbtcToken = await ethers.getContractAt("IERC20", tbtcTokenAddress)
    collateralToken = await ethers.getContractAt("IERC20", keepTokenAddress)
>>>>>>> 6ca88c50

    await underwriterToken
      .connect(governance)
      .transferOwnership(assetPool.address)

    await assetPool.connect(governance).transferOwnership(coveragePool.address)

<<<<<<< HEAD
    // Simulate that risk manager deposits signer bonds on the Uniswap strategy.
    await signerBondsUniswapV2
      .connect(riskManager)
      .swapSignerBonds({ value: ethers.utils.parseEther("20") })
=======
    const Auction = await ethers.getContractFactory("Auction")
    const masterAuction = await Auction.deploy()
    await masterAuction.deployed()

    uniswapV2Router = await ethers.getContractAt(
      "IUniswapV2Router",
      uniswapV2RouterAddress
    )

    const SignerBondsUniswapV2 = await ethers.getContractFactory(
      "SignerBondsUniswapV2"
    )
    signerBondsUniswapV2 = await SignerBondsUniswapV2.deploy(
      uniswapV2Router.address,
      coveragePool.address
    )
    await signerBondsUniswapV2.deployed()

    const RiskManagerV1 = await ethers.getContractFactory("RiskManagerV1")
    riskManagerV1 = await RiskManagerV1.deploy(
      tbtcToken.address,
      tbtcDepositTokenAddress,
      coveragePool.address,
      signerBondsUniswapV2.address,
      masterAuction.address,
      auctionLength,
      bondAuctionThreshold
    )
    await riskManagerV1.deployed()

    // Simulate that risk manager has withdrawable signer bonds.
    await governance.sendTransaction({
      to: riskManagerV1.address,
      value: ethers.utils.parseEther("20"),
    })
>>>>>>> 6ca88c50
  })

  describe("test initial state", () => {
    describe("asset pool", () => {
      it("should not have any collateral tokens", async () => {
        expect(await collateralToken.balanceOf(assetPool.address)).to.equal(0)
      })
    })

    describe("risk manager", () => {
      it("should have the signer bonds deposited", async () => {
        const balance = await (
          await ethers.getSigner(riskManagerV1.address)
        ).getBalance()

        expect(balance).to.equal(ethers.utils.parseEther("20"))
      })
    })
  })

  describe("when signer bonds are swapped on UniswapV2", () => {
    let tx

    before(async () => {
      tx = await signerBondsUniswapV2
        .connect(thirdParty)
        .swapSignerBondsOnUniswapV2(
          riskManagerV1.address,
          ethers.utils.parseEther("10"),
          {
            gasLimit: 200000,
          }
        )
    })

    it("should take the swapped amount from the risk manager contract balance", async () => {
      await expect(tx).to.changeEtherBalance(
        riskManagerV1,
        ethers.utils.parseEther("-10")
      )
    })

    it("should send acquired tokens to the asset pool", async () => {
      // WETH_in = 10000000000000000000 (10 ETH)
      // WETH_in_with_fee = 9970000000000000000 (WETH_in * 99.7%)
      // WETH_reserve = 1196274582417900623439 (1196 WETH)
      // KEEP_reserve = 10799279239931490639501248 (10799279 KEEP)
      //
      // To calculate the KEEP output amount we must do:
      // WETH_in_with_fee * KEEP_reserve / (WETH_reserve + WETH_in_with_fee)
      // which equals to 89259521320540407673397 (89259 KEEP). The exact amount
      // is obtained because there is no slippage in test environment.
      expect(await collateralToken.balanceOf(assetPool.address)).to.equal(
        "89259521320540407673397"
      )
    })

    it("should emit UniswapV2SwapExecuted event", async () => {
      await expect(tx)
        .to.emit(signerBondsUniswapV2, "UniswapV2SwapExecuted")
        .withArgs([
          "10000000000000000000", // ETH -> WETH
          "89259521320540407673397", // WETH -> KEEP
        ])
    })

    it("should consume a reasonable amount of gas", async () => {
      await expect(parseInt(tx.gasLimit)).to.be.equal(200000)

      const txReceipt = await ethers.provider.getTransactionReceipt(tx.hash)
      await expect(parseInt(txReceipt.gasUsed)).to.be.lessThan(175000)
    })
  })
})<|MERGE_RESOLUTION|>--- conflicted
+++ resolved
@@ -8,17 +8,6 @@
 
 describeFn("System -- swap signer bonds on UniswapV2", () => {
   const startingBlock = 12521265
-<<<<<<< HEAD
-=======
-  const keepTokenAddress = "0x85Eee30c52B0b379b046Fb0F85F4f3Dc3009aFEC"
-  const uniswapV2RouterAddress = "0x7a250d5630B4cF539739dF2C5dAcb4c659F2488D"
-  const tbtcTokenAddress = "0x8daebade922df735c38c80c7ebd708af50815faa"
-  const tbtcDepositTokenAddress = "0x10b66bd1e3b5a936b7f8dbc5976004311037cdf0"
-  const auctionLength = 86400 // 24h
-  const bondAuctionThreshold = 75
->>>>>>> 6ca88c50
-
-  let tbtcToken
   let collateralToken
   let underwriterToken
   let assetPool
@@ -26,19 +15,12 @@
   let signerBondsUniswapV2
   let riskManagerV1
 
-<<<<<<< HEAD
-=======
-  let governance
-  let rewardsManager
->>>>>>> 6ca88c50
   let thirdParty
 
   before(async () => {
     await resetFork(startingBlock)
 
-<<<<<<< HEAD
     const governance = await ethers.getSigner(0)
-    const riskManager = await ethers.getSigner(2)
 
     const contracts = await initContracts()
     collateralToken = contracts.collateralToken
@@ -47,14 +29,6 @@
     coveragePool = contracts.coveragePool
     signerBondsUniswapV2 = contracts.signerBondsUniswapV2
     thirdParty = contracts.thirdPartyAccount
-=======
-    governance = await ethers.getSigner(0)
-    rewardsManager = await ethers.getSigner(1)
-    thirdParty = await ethers.getSigner(2)
-
-    tbtcToken = await ethers.getContractAt("IERC20", tbtcTokenAddress)
-    collateralToken = await ethers.getContractAt("IERC20", keepTokenAddress)
->>>>>>> 6ca88c50
 
     await underwriterToken
       .connect(governance)
@@ -62,48 +36,16 @@
 
     await assetPool.connect(governance).transferOwnership(coveragePool.address)
 
-<<<<<<< HEAD
     // Simulate that risk manager deposits signer bonds on the Uniswap strategy.
-    await signerBondsUniswapV2
-      .connect(riskManager)
-      .swapSignerBonds({ value: ethers.utils.parseEther("20") })
-=======
-    const Auction = await ethers.getContractFactory("Auction")
-    const masterAuction = await Auction.deploy()
-    await masterAuction.deployed()
-
-    uniswapV2Router = await ethers.getContractAt(
-      "IUniswapV2Router",
-      uniswapV2RouterAddress
-    )
-
-    const SignerBondsUniswapV2 = await ethers.getContractFactory(
-      "SignerBondsUniswapV2"
-    )
-    signerBondsUniswapV2 = await SignerBondsUniswapV2.deploy(
-      uniswapV2Router.address,
-      coveragePool.address
-    )
-    await signerBondsUniswapV2.deployed()
-
-    const RiskManagerV1 = await ethers.getContractFactory("RiskManagerV1")
-    riskManagerV1 = await RiskManagerV1.deploy(
-      tbtcToken.address,
-      tbtcDepositTokenAddress,
-      coveragePool.address,
-      signerBondsUniswapV2.address,
-      masterAuction.address,
-      auctionLength,
-      bondAuctionThreshold
-    )
-    await riskManagerV1.deployed()
+    // await signerBondsUniswapV2
+    //   .connect(riskManager)
+    //   .swapSignerBonds({ value: ethers.utils.parseEther("20") })
 
     // Simulate that risk manager has withdrawable signer bonds.
     await governance.sendTransaction({
       to: riskManagerV1.address,
       value: ethers.utils.parseEther("20"),
     })
->>>>>>> 6ca88c50
   })
 
   describe("test initial state", () => {
