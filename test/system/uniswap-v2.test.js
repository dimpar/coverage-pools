--- conflicted
+++ resolved
@@ -153,11 +153,7 @@
       await expect(parseInt(tx.gasLimit)).to.be.equal(185000)
 
       const txReceipt = await ethers.provider.getTransactionReceipt(tx.hash)
-<<<<<<< HEAD
       await expect(parseInt(txReceipt.gasUsed)).to.be.lessThan(165000)
-=======
-      await expect(parseInt(txReceipt.gasUsed)).to.be.lessThan(160000)
->>>>>>> c3fda9c1
     })
   })
 })