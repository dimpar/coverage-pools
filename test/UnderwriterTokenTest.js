--- conflicted
+++ resolved
@@ -377,13 +377,8 @@
               .approve(anotherAccount.address, allowance)
           })
 
-<<<<<<< HEAD
-          it("approves the requested amount and replaces the previous one", async () => {
+          it("should approve the requested amount and replaces the previous one", async () => {
             const newAllowance = to1ePrecision(100, 18)
-=======
-          it("should approve the requested amount and replaces the previous one", async () => {
-            const newAllowance = to1e18(100)
->>>>>>> cfd1376b
 
             await token
               .connect(initialHolder)
@@ -458,16 +453,8 @@
     })
   })
 
-<<<<<<< HEAD
-  describe("_mint", () => {
+  describe("mint", () => {
     const amount = to1ePrecision(50, 18)
-    it("rejects a zero account", async () => {
-      await expect(token.mint(ZERO_ADDRESS, amount)).to.be.revertedWith(
-        "Mint to the zero address"
-      )
-=======
-  describe("mint", () => {
-    const amount = to1e18(50)
     it("should reject a zero account", async () => {
       await expect(
         token.connect(assetPool).mint(ZERO_ADDRESS, amount)
@@ -480,7 +467,6 @@
           token.connect(initialHolder).mint(initialHolder.address, amount)
         ).to.be.revertedWith("Caller is not the asset pool")
       })
->>>>>>> cfd1376b
     })
 
     context("for a non zero account", () => {
@@ -508,19 +494,11 @@
     })
   })
 
-<<<<<<< HEAD
-  describe("_burn", () => {
-    it("rejects a zero account", async () => {
-      await expect(
-        token.burn(ZERO_ADDRESS, to1ePrecision(1, 18))
-      ).to.be.revertedWith("Burn from the zero address")
-=======
   describe("burn", () => {
     it("should reject burning more than balance", async () => {
       await expect(
         token.connect(initialHolder).burn(initialSupply.add(1))
       ).to.be.revertedWith("Burn amount exceeds balance")
->>>>>>> cfd1376b
     })
 
     const describeBurn = (description, amount) => {
