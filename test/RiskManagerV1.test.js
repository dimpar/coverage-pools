const chai = require("chai")

const expect = chai.expect
const {
  to1e18,
  ZERO_ADDRESS,
  increaseTime,
} = require("./helpers/contract-test-helpers")

const { deployMockContract } = require("@ethereum-waffle/mock-contract")
const IDeposit = require("../artifacts/contracts/RiskManagerV1.sol/IDeposit.json")
const Auction = require("../artifacts/contracts/Auction.sol/Auction.json")

const depositLiquidationInProgressState = 10
const depositLiquidatedState = 11
<<<<<<< HEAD
const auctionLotSize = to1e18(1)
=======
const auctionLength = 86400 // 24h
>>>>>>> 01c18312

describe("RiskManagerV1", () => {
  let testToken
  let owner
  let notifier
  let bidder
  let riskManagerV1
  let mockIDeposit

  beforeEach(async () => {
    const TestToken = await ethers.getContractFactory("TestToken")
    testToken = await TestToken.deploy()
    await testToken.deployed()

    const CoveragePoolConstants = await ethers.getContractFactory(
      "CoveragePoolConstants"
    )
    const coveragePoolConstants = await CoveragePoolConstants.deploy()
    await coveragePoolConstants.deployed()

    const Auction = await ethers.getContractFactory("Auction", {
      libraries: {
        CoveragePoolConstants: coveragePoolConstants.address,
      },
    })
    const CollateralPoolStub = await ethers.getContractFactory(
      "CollateralPoolStub"
    )
    collateralPoolStub = await CollateralPoolStub.deploy()
    await collateralPoolStub.deployed()

    masterAuction = await Auction.deploy()
    await masterAuction.deployed()

    const RiskManagerV1 = await ethers.getContractFactory("RiskManagerV1")
<<<<<<< HEAD
    riskManagerV1 = await RiskManagerV1.deploy(testToken.address)
    await riskManagerV1.initialize(
      collateralPoolStub.address,
      masterAuction.address
=======
    riskManagerV1 = await RiskManagerV1.deploy(
      testToken.address,
      auctioneer.address,
      auctionLength
>>>>>>> 01c18312
    )
    await riskManagerV1.deployed()

    owner = await ethers.getSigner(0)
    notifier = await ethers.getSigner(1)
    bidder = await ethers.getSigner(2)

    mockIDeposit = await deployMockContract(owner, IDeposit.abi)
  })

  describe("notifyLiquidation", () => {
    context("when deposit is not in liquidation state", () => {
      it("should revert", async () => {
        await mockIDeposit.mock.currentState.returns(4) // Active state

        await expect(
          riskManagerV1.notifyLiquidation(mockIDeposit.address)
        ).to.be.revertedWith("Deposit is not in liquidation state")
      })
    })

    context("when deposit is in liquidation state", () => {
      let notifyLiquidationTx

      beforeEach(async () => {
        notifyLiquidationTx = await notifyLiquidation()
      })

      it("should emit NotifiedLiquidation event", async () => {
        await expect(notifyLiquidationTx)
          .to.emit(riskManagerV1, "NotifiedLiquidation")
          .withArgs(mockIDeposit.address, notifier.address)
      })

      it("should create an auction and populate auction's map", async () => {
        const createdAuctionAddress = await riskManagerV1.depositToAuction(
          mockIDeposit.address
        )

        expect(createdAuctionAddress).to.be.properAddress
        expect(createdAuctionAddress).to.not.equal(ZERO_ADDRESS)
      })
    })
  })

  describe("notifyLiquidated", () => {
    context("when deposit is not in liquidated state", () => {
      it("should revert", async () => {
        await mockIDeposit.mock.currentState.returns(4) // Active state

        await expect(
          riskManagerV1.notifyLiquidated(mockIDeposit.address)
        ).to.be.revertedWith("Deposit is not in liquidated state")
      })
    })

    context("when deposit is in liquidated state", () => {
      beforeEach(async () => {
        await notifyLiquidation()
        await mockIDeposit.mock.currentState.returns(depositLiquidatedState)
      })

      it("should emit notified liquidated event", async () => {
        await expect(
          riskManagerV1.connect(notifier).notifyLiquidated(mockIDeposit.address)
        )
          .to.emit(riskManagerV1, "NotifiedLiquidated")
          .withArgs(mockIDeposit.address, notifier.address)
      })

      it("should early close an auction", async () => {
        const createdAuctionAddress = await riskManagerV1.depositToAuction(
          mockIDeposit.address
        )

        await riskManagerV1
          .connect(notifier)
          .notifyLiquidated(mockIDeposit.address)

        expect(
          await riskManagerV1.depositToAuction(createdAuctionAddress)
        ).to.equal(ZERO_ADDRESS)
        expect(await riskManagerV1.openAuctions(createdAuctionAddress)).to.be
          .false
      })
    })
  })

  describe("onAuctionFullyFilled", () => {
    let auctionAddress
    let auction

    beforeEach(async () => {
      await testToken.mint(bidder.address, auctionLotSize)
      await mockIDeposit.mock.purchaseSignerBondsAtAuction.returns()
      await mockIDeposit.mock.withdrawFunds.returns()

      await notifyLiquidation(mockIDeposit.address)
      auctionAddress = await riskManagerV1.depositToAuction(
        mockIDeposit.address
      )
      await testToken.connect(bidder).approve(auctionAddress, auctionLotSize)

      auction = new ethers.Contract(auctionAddress, Auction.abi, owner)
    })

    context("when the entire deposit was bought", () => {
      it("should delete auction and deposit from respective maps", async () => {
        await auction.connect(bidder).takeOffer(auctionLotSize)

        expect(
          await riskManagerV1.depositToAuction(mockIDeposit.address)
        ).to.equal(ZERO_ADDRESS)

        expect(await riskManagerV1.auctionToDeposit(auctionAddress)).to.equal(
          ZERO_ADDRESS
        )
      })
    })

    context("when the deposit was bought partially", () => {
      beforeEach(async () => {
        // take partial auction
        await auction.connect(bidder).takeOffer(auctionLotSize.sub(1))
      })
      it("should keep auction in the auction map", async () => {
        expect(
          await riskManagerV1.depositToAuction(mockIDeposit.address)
        ).to.equal(auctionAddress)
      })

      it("should keep deposit in the deposits map", async () => {
        expect(await riskManagerV1.auctionToDeposit(auctionAddress)).to.equal(
          mockIDeposit.address
        )
      })
    })
  })

  describe("beginAuctionLengthUpdate", () => {
    context("when the caller is the owner", () => {
      const currentAuctionLength = auctionLength
      const newAuctionLength = 172800 // 48h
      let tx

      beforeEach(async () => {
        tx = await riskManagerV1
          .connect(owner)
          .beginAuctionLengthUpdate(newAuctionLength)
      })

      it("should not update the auction length", async () => {
        expect(await riskManagerV1.auctionLength()).to.be.equal(
          currentAuctionLength
        )
      })

      it("should start the governance delay timer", async () => {
        expect(
          await riskManagerV1.getRemainingAuctionLengthUpdateTime()
        ).to.be.equal(43200) // 12h contract governance delay
      })

      it("should emit the AuctionLengthUpdateStarted event", async () => {
        const blockTimestamp = (await ethers.provider.getBlock(tx.blockNumber))
          .timestamp
        await expect(tx)
          .to.emit(riskManagerV1, "AuctionLengthUpdateStarted")
          .withArgs(newAuctionLength, blockTimestamp)
      })
    })

    context("when the caller is not the owner", () => {
      it("should revert", async () => {
        await expect(
          riskManagerV1.connect(notifier).beginAuctionLengthUpdate(172800)
        ).to.be.revertedWith("Ownable: caller is not the owner")
      })
    })
  })

  describe("finalizeAuctionLengthUpdate", () => {
    const newAuctionLength = 172800 // 48h

    context(
      "when the update process is initialized, governance delay passed, " +
        "and the caller is the owner",
      () => {
        let tx

        beforeEach(async () => {
          await riskManagerV1
            .connect(owner)
            .beginAuctionLengthUpdate(newAuctionLength)

          await increaseTime(43200) // +12h contract governance delay

          tx = await riskManagerV1.connect(owner).finalizeAuctionLengthUpdate()
        })

        it("should update the auction length", async () => {
          expect(await riskManagerV1.auctionLength()).to.be.equal(
            newAuctionLength
          )
        })

        it("should emit AuctionLengthUpdated event", async () => {
          await expect(tx)
            .to.emit(riskManagerV1, "AuctionLengthUpdated")
            .withArgs(newAuctionLength)
        })

        it("should reset the governance delay timer", async () => {
          await expect(
            riskManagerV1.getRemainingAuctionLengthUpdateTime()
          ).to.be.revertedWith("Update not initiated")
        })
      }
    )

    context("when the governance delay is not passed", () => {
      it("should revert", async () => {
        await riskManagerV1
          .connect(owner)
          .beginAuctionLengthUpdate(newAuctionLength)

        await increaseTime(39600) // +11h

        await expect(
          riskManagerV1.connect(owner).finalizeAuctionLengthUpdate()
        ).to.be.revertedWith("Governance delay has not elapsed")
      })
    })

    context("when the caller is not the owner", () => {
      it("should revert", async () => {
        await expect(
          riskManagerV1.connect(notifier).finalizeAuctionLengthUpdate()
        ).to.be.revertedWith("Ownable: caller is not the owner")
      })
    })

    context("when the update process is not initialized", () => {
      it("should revert", async () => {
        await expect(
          riskManagerV1.connect(owner).finalizeAuctionLengthUpdate()
        ).to.be.revertedWith("Change not initiated")
      })
    })
  })

  async function notifyLiquidation() {
    await mockIDeposit.mock.currentState.returns(
      depositLiquidationInProgressState
    )
    await mockIDeposit.mock.lotSizeTbtc.returns(auctionLotSize)
    const tx = await riskManagerV1
      .connect(notifier)
      .notifyLiquidation(mockIDeposit.address)
    return tx
  }
})<|MERGE_RESOLUTION|>--- conflicted
+++ resolved
@@ -13,11 +13,8 @@
 
 const depositLiquidationInProgressState = 10
 const depositLiquidatedState = 11
-<<<<<<< HEAD
 const auctionLotSize = to1e18(1)
-=======
 const auctionLength = 86400 // 24h
->>>>>>> 01c18312
 
 describe("RiskManagerV1", () => {
   let testToken
@@ -53,17 +50,10 @@
     await masterAuction.deployed()
 
     const RiskManagerV1 = await ethers.getContractFactory("RiskManagerV1")
-<<<<<<< HEAD
-    riskManagerV1 = await RiskManagerV1.deploy(testToken.address)
+    riskManagerV1 = await RiskManagerV1.deploy(testToken.address, auctionLength)
     await riskManagerV1.initialize(
       collateralPoolStub.address,
       masterAuction.address
-=======
-    riskManagerV1 = await RiskManagerV1.deploy(
-      testToken.address,
-      auctioneer.address,
-      auctionLength
->>>>>>> 01c18312
     )
     await riskManagerV1.deployed()
 
