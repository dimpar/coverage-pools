const chai = require("chai")

const expect = chai.expect
const {
  to1e18,
  ZERO_ADDRESS,
  increaseTime,
} = require("./helpers/contract-test-helpers")

<<<<<<< HEAD
const Auction = require("../artifacts/contracts/Auction.sol/Auction.json")
=======
const { deployMockContract } = require("@ethereum-waffle/mock-contract")
const IDeposit = require("../artifacts/contracts/RiskManagerV1.sol/IDeposit.json")
>>>>>>> 260378d8

const depositLiquidationInProgressState = 10
const depositLiquidatedState = 11
const auctionLotSize = to1e18(1)
const auctionLength = 86400 // 24h

describe("RiskManagerV1", () => {
  let testToken
  let owner
  let signerBondsProcessor
  let notifier
  let riskManagerV1
  let deposit

  beforeEach(async () => {
    const TestToken = await ethers.getContractFactory("TestToken")
    testToken = await TestToken.deploy()
    await testToken.deployed()

    const CoveragePoolConstants = await ethers.getContractFactory(
      "CoveragePoolConstants"
    )
    const coveragePoolConstants = await CoveragePoolConstants.deploy()
    await coveragePoolConstants.deployed()

    const Auction = await ethers.getContractFactory("Auction", {
      libraries: {
        CoveragePoolConstants: coveragePoolConstants.address,
      },
    })
    const CollateralPoolStub = await ethers.getContractFactory(
      "CollateralPoolStub"
    )
    collateralPoolStub = await CollateralPoolStub.deploy()
    await collateralPoolStub.deployed()

    masterAuction = await Auction.deploy()
    await masterAuction.deployed()

    owner = await ethers.getSigner(0)
    notifier = await ethers.getSigner(1)
    bidder = await ethers.getSigner(2)
  })

  beforeEach(async () => {
    const SignerBondsProcessorStub = await ethers.getContractFactory(
      "SignerBondsProcessorStub"
    )
    signerBondsProcessor = await SignerBondsProcessorStub.deploy()
    await signerBondsProcessor.deployed()

    const RiskManagerV1 = await ethers.getContractFactory("RiskManagerV1")
    riskManagerV1 = await RiskManagerV1.deploy(
      testToken.address,
<<<<<<< HEAD
      signerBondsProcessor.address
    )
    await riskManagerV1.initialize(
=======
>>>>>>> 260378d8
      collateralPoolStub.address,
      masterAuction.address,
      auctionLength
    )
    await riskManagerV1.deployed()

<<<<<<< HEAD
    const DepositStub = await ethers.getContractFactory("DepositStub")
    deposit = await DepositStub.deploy()
    await deposit.deployed()
=======
    owner = await ethers.getSigner(0)
    notifier = await ethers.getSigner(1)

    mockIDeposit = await deployMockContract(owner, IDeposit.abi)
>>>>>>> 260378d8
  })

  describe("notifyLiquidation", () => {
    context("when deposit is not in liquidation state", () => {
      it("should revert", async () => {
        await deposit.setCurrentState(4) // Active state

        await expect(
          riskManagerV1.notifyLiquidation(deposit.address)
        ).to.be.revertedWith("Deposit is not in liquidation state")
      })
    })

    context("when deposit is in liquidation state", () => {
      let notifyLiquidationTx

      beforeEach(async () => {
        notifyLiquidationTx = await notifyLiquidation()
      })

      it("should emit NotifiedLiquidation event", async () => {
        await expect(notifyLiquidationTx)
          .to.emit(riskManagerV1, "NotifiedLiquidation")
          .withArgs(deposit.address, notifier.address)
      })

      it("should create an auction and populate auction's map", async () => {
<<<<<<< HEAD
        const createdAuctionAddress = await riskManagerV1.auctionsByDepositsInLiquidation(
          deposit.address
=======
        const createdAuctionAddress = await riskManagerV1.depositToAuction(
          mockIDeposit.address
>>>>>>> 260378d8
        )

        expect(createdAuctionAddress).to.be.properAddress
        expect(createdAuctionAddress).to.not.equal(ZERO_ADDRESS)
      })
    })
  })

  describe("notifyLiquidated", () => {
    context("when deposit is not in liquidated state", () => {
      it("should revert", async () => {
        await deposit.setCurrentState(4) // Active state

        await expect(
          riskManagerV1.notifyLiquidated(deposit.address)
        ).to.be.revertedWith("Deposit is not in liquidated state")
      })
    })

    context("when deposit is in liquidated state", () => {
      beforeEach(async () => {
        await notifyLiquidation()
        await deposit.setCurrentState(depositLiquidatedState)
      })

      it("should emit notified liquidated event", async () => {
        await expect(
          riskManagerV1.connect(notifier).notifyLiquidated(deposit.address)
        )
          .to.emit(riskManagerV1, "NotifiedLiquidated")
          .withArgs(deposit.address, notifier.address)
      })

      it("should early close an auction", async () => {
<<<<<<< HEAD
        const createdAuctionAddress = await riskManagerV1.auctionsByDepositsInLiquidation(
          deposit.address
=======
        const createdAuctionAddress = await riskManagerV1.depositToAuction(
          mockIDeposit.address
>>>>>>> 260378d8
        )

        await riskManagerV1.connect(notifier).notifyLiquidated(deposit.address)

        expect(
          await riskManagerV1.depositToAuction(createdAuctionAddress)
        ).to.equal(ZERO_ADDRESS)
        expect(await riskManagerV1.openAuctions(createdAuctionAddress)).to.be
          .false
      })
    })
  })

<<<<<<< HEAD
  describe("actBeforeAuctionClose", () => {
    let auctionAddress
    let auction

    beforeEach(async () => {
      await testToken.mint(bidder.address, auctionLotSize)

      await notifyLiquidation(deposit.address)

      // Set deposit's withdrawable amount.
      await owner.sendTransaction({
        to: deposit.address,
        value: ethers.utils.parseEther("10"),
      })

      auctionAddress = await riskManagerV1.auctionsByDepositsInLiquidation(
        deposit.address
      )
      await testToken.connect(bidder).approve(auctionAddress, auctionLotSize)

      auction = new ethers.Contract(auctionAddress, Auction.abi, owner)
    })

    context("when the entire deposit was bought", () => {
      let tx

      beforeEach(async () => {
        // take entire auction
        tx = await auction.connect(bidder).takeOffer(auctionLotSize)
      })
      it("should delete auction from the auctions map", async () => {
        expect(
          await riskManagerV1.auctionsByDepositsInLiquidation(deposit.address)
        ).to.equal(ZERO_ADDRESS)
=======
  describe("beginAuctionLengthUpdate", () => {
    context("when the caller is the owner", () => {
      const currentAuctionLength = auctionLength
      const newAuctionLength = 172800 // 48h
      let tx

      beforeEach(async () => {
        tx = await riskManagerV1
          .connect(owner)
          .beginAuctionLengthUpdate(newAuctionLength)
      })

      it("should not update the auction length", async () => {
        expect(await riskManagerV1.auctionLength()).to.be.equal(
          currentAuctionLength
        )
>>>>>>> 260378d8
      })

      it("should start the governance delay timer", async () => {
        expect(
          await riskManagerV1.getRemainingAuctionLengthUpdateTime()
        ).to.be.equal(43200) // 12h contract governance delay
      })

      it("should emit the AuctionLengthUpdateStarted event", async () => {
        const blockTimestamp = (await ethers.provider.getBlock(tx.blockNumber))
          .timestamp
        await expect(tx)
          .to.emit(riskManagerV1, "AuctionLengthUpdateStarted")
          .withArgs(newAuctionLength, blockTimestamp)
      })

      it("should purchase deposit signer bonds at auction", async () => {
        expect(await deposit.purchaser()).to.be.equal(riskManagerV1.address)
      })

      it("should withdraw deposit funds", async () => {
        await expect(tx)
          .to.emit(deposit, "FundsWithdrawn")
          .withArgs(riskManagerV1.address, ethers.utils.parseEther("10"))
      })

      it("should trigger signer bonds processing", async () => {
        await expect(tx)
          .to.emit(signerBondsProcessor, "SignerBondsProcessed")
          .withArgs(ethers.utils.parseEther("10"))

        await expect(tx).to.changeEtherBalance(riskManagerV1, 0)

        await expect(tx).to.changeEtherBalance(
          signerBondsProcessor,
          ethers.utils.parseEther("10")
        )
      })
    })

    context("when the caller is not the owner", () => {
      it("should revert", async () => {
        await expect(
          riskManagerV1.connect(notifier).beginAuctionLengthUpdate(172800)
        ).to.be.revertedWith("Ownable: caller is not the owner")
      })
<<<<<<< HEAD
      it("should keep auction in the auction map", async () => {
        expect(
          await riskManagerV1.auctionsByDepositsInLiquidation(deposit.address)
        ).to.equal(auctionAddress)
=======
    })
  })

  describe("finalizeAuctionLengthUpdate", () => {
    const newAuctionLength = 172800 // 48h

    context(
      "when the update process is initialized, governance delay passed, " +
        "and the caller is the owner",
      () => {
        let tx

        beforeEach(async () => {
          await riskManagerV1
            .connect(owner)
            .beginAuctionLengthUpdate(newAuctionLength)

          await increaseTime(43200) // +12h contract governance delay

          tx = await riskManagerV1.connect(owner).finalizeAuctionLengthUpdate()
        })

        it("should update the auction length", async () => {
          expect(await riskManagerV1.auctionLength()).to.be.equal(
            newAuctionLength
          )
        })

        it("should emit AuctionLengthUpdated event", async () => {
          await expect(tx)
            .to.emit(riskManagerV1, "AuctionLengthUpdated")
            .withArgs(newAuctionLength)
        })

        it("should reset the governance delay timer", async () => {
          await expect(
            riskManagerV1.getRemainingAuctionLengthUpdateTime()
          ).to.be.revertedWith("Update not initiated")
        })
      }
    )

    context("when the governance delay is not passed", () => {
      it("should revert", async () => {
        await riskManagerV1
          .connect(owner)
          .beginAuctionLengthUpdate(newAuctionLength)

        await increaseTime(39600) // +11h

        await expect(
          riskManagerV1.connect(owner).finalizeAuctionLengthUpdate()
        ).to.be.revertedWith("Governance delay has not elapsed")
>>>>>>> 260378d8
      })
    })

<<<<<<< HEAD
      it("should keep deposit in the deposits map", async () => {
        expect(
          await riskManagerV1.depositsInLiquidationByAuctions(auctionAddress)
        ).to.equal(deposit.address)
=======
    context("when the caller is not the owner", () => {
      it("should revert", async () => {
        await expect(
          riskManagerV1.connect(notifier).finalizeAuctionLengthUpdate()
        ).to.be.revertedWith("Ownable: caller is not the owner")
      })
    })

    context("when the update process is not initialized", () => {
      it("should revert", async () => {
        await expect(
          riskManagerV1.connect(owner).finalizeAuctionLengthUpdate()
        ).to.be.revertedWith("Change not initiated")
>>>>>>> 260378d8
      })
    })
  })

  async function notifyLiquidation() {
    await deposit.setCurrentState(depositLiquidationInProgressState)
    await deposit.setLotSizeTbtc(auctionLotSize)
    const tx = await riskManagerV1
      .connect(notifier)
      .notifyLiquidation(deposit.address)
    return tx
  }
})<|MERGE_RESOLUTION|>--- conflicted
+++ resolved
@@ -7,12 +7,9 @@
   increaseTime,
 } = require("./helpers/contract-test-helpers")
 
-<<<<<<< HEAD
-const Auction = require("../artifacts/contracts/Auction.sol/Auction.json")
-=======
 const { deployMockContract } = require("@ethereum-waffle/mock-contract")
 const IDeposit = require("../artifacts/contracts/RiskManagerV1.sol/IDeposit.json")
->>>>>>> 260378d8
+const Auction = require("../artifacts/contracts/Auction.sol/Auction.json")
 
 const depositLiquidationInProgressState = 10
 const depositLiquidatedState = 11
@@ -25,7 +22,7 @@
   let signerBondsProcessor
   let notifier
   let riskManagerV1
-  let deposit
+  let mockIDeposit
 
   beforeEach(async () => {
     const TestToken = await ethers.getContractFactory("TestToken")
@@ -52,52 +49,28 @@
     masterAuction = await Auction.deploy()
     await masterAuction.deployed()
 
-    owner = await ethers.getSigner(0)
-    notifier = await ethers.getSigner(1)
-    bidder = await ethers.getSigner(2)
-  })
-
-  beforeEach(async () => {
-    const SignerBondsProcessorStub = await ethers.getContractFactory(
-      "SignerBondsProcessorStub"
-    )
-    signerBondsProcessor = await SignerBondsProcessorStub.deploy()
-    await signerBondsProcessor.deployed()
-
     const RiskManagerV1 = await ethers.getContractFactory("RiskManagerV1")
     riskManagerV1 = await RiskManagerV1.deploy(
       testToken.address,
-<<<<<<< HEAD
-      signerBondsProcessor.address
-    )
-    await riskManagerV1.initialize(
-=======
->>>>>>> 260378d8
       collateralPoolStub.address,
       masterAuction.address,
       auctionLength
     )
     await riskManagerV1.deployed()
 
-<<<<<<< HEAD
-    const DepositStub = await ethers.getContractFactory("DepositStub")
-    deposit = await DepositStub.deploy()
-    await deposit.deployed()
-=======
     owner = await ethers.getSigner(0)
     notifier = await ethers.getSigner(1)
 
     mockIDeposit = await deployMockContract(owner, IDeposit.abi)
->>>>>>> 260378d8
   })
 
   describe("notifyLiquidation", () => {
     context("when deposit is not in liquidation state", () => {
       it("should revert", async () => {
-        await deposit.setCurrentState(4) // Active state
-
-        await expect(
-          riskManagerV1.notifyLiquidation(deposit.address)
+        await mockIDeposit.mock.currentState.returns(4) // Active state
+
+        await expect(
+          riskManagerV1.notifyLiquidation(mockIDeposit.address)
         ).to.be.revertedWith("Deposit is not in liquidation state")
       })
     })
@@ -112,17 +85,12 @@
       it("should emit NotifiedLiquidation event", async () => {
         await expect(notifyLiquidationTx)
           .to.emit(riskManagerV1, "NotifiedLiquidation")
-          .withArgs(deposit.address, notifier.address)
+          .withArgs(mockIDeposit.address, notifier.address)
       })
 
       it("should create an auction and populate auction's map", async () => {
-<<<<<<< HEAD
-        const createdAuctionAddress = await riskManagerV1.auctionsByDepositsInLiquidation(
-          deposit.address
-=======
         const createdAuctionAddress = await riskManagerV1.depositToAuction(
           mockIDeposit.address
->>>>>>> 260378d8
         )
 
         expect(createdAuctionAddress).to.be.properAddress
@@ -134,10 +102,10 @@
   describe("notifyLiquidated", () => {
     context("when deposit is not in liquidated state", () => {
       it("should revert", async () => {
-        await deposit.setCurrentState(4) // Active state
-
-        await expect(
-          riskManagerV1.notifyLiquidated(deposit.address)
+        await mockIDeposit.mock.currentState.returns(4) // Active state
+
+        await expect(
+          riskManagerV1.notifyLiquidated(mockIDeposit.address)
         ).to.be.revertedWith("Deposit is not in liquidated state")
       })
     })
@@ -145,28 +113,25 @@
     context("when deposit is in liquidated state", () => {
       beforeEach(async () => {
         await notifyLiquidation()
-        await deposit.setCurrentState(depositLiquidatedState)
+        await mockIDeposit.mock.currentState.returns(depositLiquidatedState)
       })
 
       it("should emit notified liquidated event", async () => {
         await expect(
-          riskManagerV1.connect(notifier).notifyLiquidated(deposit.address)
+          riskManagerV1.connect(notifier).notifyLiquidated(mockIDeposit.address)
         )
           .to.emit(riskManagerV1, "NotifiedLiquidated")
-          .withArgs(deposit.address, notifier.address)
+          .withArgs(mockIDeposit.address, notifier.address)
       })
 
       it("should early close an auction", async () => {
-<<<<<<< HEAD
-        const createdAuctionAddress = await riskManagerV1.auctionsByDepositsInLiquidation(
-          deposit.address
-=======
         const createdAuctionAddress = await riskManagerV1.depositToAuction(
           mockIDeposit.address
->>>>>>> 260378d8
-        )
-
-        await riskManagerV1.connect(notifier).notifyLiquidated(deposit.address)
+        )
+
+        await riskManagerV1
+          .connect(notifier)
+          .notifyLiquidated(mockIDeposit.address)
 
         expect(
           await riskManagerV1.depositToAuction(createdAuctionAddress)
@@ -177,42 +142,6 @@
     })
   })
 
-<<<<<<< HEAD
-  describe("actBeforeAuctionClose", () => {
-    let auctionAddress
-    let auction
-
-    beforeEach(async () => {
-      await testToken.mint(bidder.address, auctionLotSize)
-
-      await notifyLiquidation(deposit.address)
-
-      // Set deposit's withdrawable amount.
-      await owner.sendTransaction({
-        to: deposit.address,
-        value: ethers.utils.parseEther("10"),
-      })
-
-      auctionAddress = await riskManagerV1.auctionsByDepositsInLiquidation(
-        deposit.address
-      )
-      await testToken.connect(bidder).approve(auctionAddress, auctionLotSize)
-
-      auction = new ethers.Contract(auctionAddress, Auction.abi, owner)
-    })
-
-    context("when the entire deposit was bought", () => {
-      let tx
-
-      beforeEach(async () => {
-        // take entire auction
-        tx = await auction.connect(bidder).takeOffer(auctionLotSize)
-      })
-      it("should delete auction from the auctions map", async () => {
-        expect(
-          await riskManagerV1.auctionsByDepositsInLiquidation(deposit.address)
-        ).to.equal(ZERO_ADDRESS)
-=======
   describe("beginAuctionLengthUpdate", () => {
     context("when the caller is the owner", () => {
       const currentAuctionLength = auctionLength
@@ -229,7 +158,6 @@
         expect(await riskManagerV1.auctionLength()).to.be.equal(
           currentAuctionLength
         )
->>>>>>> 260378d8
       })
 
       it("should start the governance delay timer", async () => {
@@ -245,29 +173,6 @@
           .to.emit(riskManagerV1, "AuctionLengthUpdateStarted")
           .withArgs(newAuctionLength, blockTimestamp)
       })
-
-      it("should purchase deposit signer bonds at auction", async () => {
-        expect(await deposit.purchaser()).to.be.equal(riskManagerV1.address)
-      })
-
-      it("should withdraw deposit funds", async () => {
-        await expect(tx)
-          .to.emit(deposit, "FundsWithdrawn")
-          .withArgs(riskManagerV1.address, ethers.utils.parseEther("10"))
-      })
-
-      it("should trigger signer bonds processing", async () => {
-        await expect(tx)
-          .to.emit(signerBondsProcessor, "SignerBondsProcessed")
-          .withArgs(ethers.utils.parseEther("10"))
-
-        await expect(tx).to.changeEtherBalance(riskManagerV1, 0)
-
-        await expect(tx).to.changeEtherBalance(
-          signerBondsProcessor,
-          ethers.utils.parseEther("10")
-        )
-      })
     })
 
     context("when the caller is not the owner", () => {
@@ -276,12 +181,6 @@
           riskManagerV1.connect(notifier).beginAuctionLengthUpdate(172800)
         ).to.be.revertedWith("Ownable: caller is not the owner")
       })
-<<<<<<< HEAD
-      it("should keep auction in the auction map", async () => {
-        expect(
-          await riskManagerV1.auctionsByDepositsInLiquidation(deposit.address)
-        ).to.equal(auctionAddress)
-=======
     })
   })
 
@@ -335,16 +234,9 @@
         await expect(
           riskManagerV1.connect(owner).finalizeAuctionLengthUpdate()
         ).to.be.revertedWith("Governance delay has not elapsed")
->>>>>>> 260378d8
-      })
-    })
-
-<<<<<<< HEAD
-      it("should keep deposit in the deposits map", async () => {
-        expect(
-          await riskManagerV1.depositsInLiquidationByAuctions(auctionAddress)
-        ).to.equal(deposit.address)
-=======
+      })
+    })
+
     context("when the caller is not the owner", () => {
       it("should revert", async () => {
         await expect(
@@ -358,17 +250,18 @@
         await expect(
           riskManagerV1.connect(owner).finalizeAuctionLengthUpdate()
         ).to.be.revertedWith("Change not initiated")
->>>>>>> 260378d8
       })
     })
   })
 
   async function notifyLiquidation() {
-    await deposit.setCurrentState(depositLiquidationInProgressState)
-    await deposit.setLotSizeTbtc(auctionLotSize)
+    await mockIDeposit.mock.currentState.returns(
+      depositLiquidationInProgressState
+    )
+    await mockIDeposit.mock.lotSizeTbtc.returns(auctionLotSize)
     const tx = await riskManagerV1
       .connect(notifier)
-      .notifyLiquidation(deposit.address)
+      .notifyLiquidation(mockIDeposit.address)
     return tx
   }
 })