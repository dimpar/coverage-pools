--- conflicted
+++ resolved
@@ -3,13 +3,8 @@
 const expect = chai.expect
 const {
   to1e18,
-<<<<<<< HEAD
-  to1ePrecision,
-  ZERO_ADDRESS,
-=======
   ZERO_ADDRESS,
   increaseTime,
->>>>>>> 833610ea
 } = require("./helpers/contract-test-helpers")
 
 const { deployMockContract } = require("@ethereum-waffle/mock-contract")
@@ -59,23 +54,7 @@
     masterAuction = await Auction.deploy()
     await masterAuction.deployed()
 
-<<<<<<< HEAD
-    owner = await ethers.getSigner(0)
-    notifier = await ethers.getSigner(1)
-    bidder = await ethers.getSigner(2)
-  })
-
-  beforeEach(async () => {
-    const SignerBondsProcessorStub = await ethers.getContractFactory(
-      "SignerBondsProcessorStub"
-    )
-    signerBondsProcessor = await SignerBondsProcessorStub.deploy()
-    await signerBondsProcessor.deployed()
-
-    const RiskManagerV1 = await ethers.getContractFactory("RiskManagerV1Stub")
-=======
     const RiskManagerV1 = await ethers.getContractFactory("RiskManagerV1")
->>>>>>> 833610ea
     riskManagerV1 = await RiskManagerV1.deploy(
       testToken.address,
       signerBondsProcessor.address,
@@ -102,48 +81,13 @@
       })
     })
 
-    context(
-      "when deposit is in liquidation state and the surplus pool is empty",
-      () => {
-        let notifyLiquidationTx
-        let auctionAddress
-        let auction
-
-        beforeEach(async () => {
-          notifyLiquidationTx = await notifyLiquidation()
-
-<<<<<<< HEAD
-          auctionAddress = await riskManagerV1.auctionsByDepositsInLiquidation(
-            deposit.address
-          )
-
-          auction = new ethers.Contract(auctionAddress, Auction.abi, owner)
-        })
-
-        it("should emit NotifiedLiquidation event", async () => {
-          await expect(notifyLiquidationTx)
-            .to.emit(riskManagerV1, "NotifiedLiquidation")
-            .withArgs(deposit.address, notifier.address)
-        })
-
-        it("should create an auction ", async () => {
-          expect(auctionAddress).to.be.properAddress
-          expect(auctionAddress).to.not.equal(ZERO_ADDRESS)
-        })
-
-        it("should use deposit lot size as auction's amount", async () => {
-          expect(await auction.amountOutstanding()).to.be.equal(to1e18(1))
-        })
-
-        it("should not use the surplus pool", async () => {
-          expect(
-            await riskManagerV1.tbtcSurplusReservations(auctionAddress)
-          ).to.be.equal(0)
-          expect(await riskManagerV1.tbtcSurplus()).to.be.equal(0)
-        })
-      }
-    )
-=======
+    context("when deposit is in liquidation state", () => {
+      let notifyLiquidationTx
+
+      beforeEach(async () => {
+        notifyLiquidationTx = await notifyLiquidation()
+      })
+
       it("should emit NotifiedLiquidation event", async () => {
         await expect(notifyLiquidationTx)
           .to.emit(riskManagerV1, "NotifiedLiquidation")
@@ -154,192 +98,11 @@
         const createdAuctionAddress = await riskManagerV1.depositToAuction(
           mockIDeposit.address
         )
->>>>>>> 833610ea
-
-    context(
-      "when deposit is in liquidation state and the surplus pool is " +
-        "smaller than the deposit lot size",
-      () => {
-        let notifyLiquidationTx
-        let auctionAddress
-        let auction
-
-        beforeEach(async () => {
-          const surplus = to1ePrecision(30, 16)
-          await testToken.mint(owner.address, surplus)
-          await testToken.connect(owner).approve(riskManagerV1.address, surplus)
-          await riskManagerV1.fundTbtcSurplus(surplus)
-
-          notifyLiquidationTx = await notifyLiquidation()
-
-          auctionAddress = await riskManagerV1.auctionsByDepositsInLiquidation(
-            deposit.address
-          )
-
-          auction = new ethers.Contract(auctionAddress, Auction.abi, owner)
-        })
-
-        it("should emit NotifiedLiquidation event", async () => {
-          await expect(notifyLiquidationTx)
-            .to.emit(riskManagerV1, "NotifiedLiquidation")
-            .withArgs(deposit.address, notifier.address)
-        })
-
-        it("should create an auction ", async () => {
-          expect(auctionAddress).to.be.properAddress
-          expect(auctionAddress).to.not.equal(ZERO_ADDRESS)
-        })
-
-        it("should use deposit lot size minus surplus as auction's amount", async () => {
-          expect(await auction.amountOutstanding()).to.be.equal(
-            to1ePrecision(70, 16)
-          )
-        })
-
-        it("should use the entire surplus pool and make a surplus reservation", async () => {
-          expect(
-            await riskManagerV1.tbtcSurplusReservations(auctionAddress)
-          ).to.be.equal(to1ePrecision(30, 16))
-          expect(await riskManagerV1.tbtcSurplus()).to.be.equal(0)
-        })
-      }
-    )
-
-    context(
-      "when deposit is in liquidation state and the surplus pool is " +
-        "equal to the deposit lot size",
-      () => {
-        let notifyLiquidationTx
-        let auctionAddress
-
-        beforeEach(async () => {
-          const surplus = to1e18(1)
-          await testToken.mint(owner.address, surplus)
-          await testToken.connect(owner).approve(riskManagerV1.address, surplus)
-          await riskManagerV1.fundTbtcSurplus(surplus)
-
-          // Set deposit's withdrawable amount.
-          await owner.sendTransaction({
-            to: deposit.address,
-            value: ethers.utils.parseEther("10"),
-          })
-
-          notifyLiquidationTx = await notifyLiquidation()
-
-          auctionAddress = await riskManagerV1.auctionsByDepositsInLiquidation(
-            deposit.address
-          )
-        })
-
-        it("should emit NotifiedLiquidation event", async () => {
-          await expect(notifyLiquidationTx)
-            .to.emit(riskManagerV1, "NotifiedLiquidation")
-            .withArgs(deposit.address, notifier.address)
-        })
-
-        it("should not create an auction", async () => {
-          expect(auctionAddress).to.equal(ZERO_ADDRESS)
-        })
-
-        it("should use the entire surplus pool", async () => {
-          expect(await riskManagerV1.tbtcSurplus()).to.be.equal(0)
-        })
-
-        it("should purchase deposit signer bonds at auction", async () => {
-          expect(await deposit.purchaser()).to.be.equal(riskManagerV1.address)
-        })
-
-        it("should withdraw deposit funds", async () => {
-          await expect(notifyLiquidationTx)
-            .to.emit(deposit, "FundsWithdrawn")
-            .withArgs(riskManagerV1.address, ethers.utils.parseEther("10"))
-        })
-
-        it("should trigger signer bonds processing", async () => {
-          await expect(notifyLiquidationTx)
-            .to.emit(signerBondsProcessor, "SignerBondsProcessed")
-            .withArgs(ethers.utils.parseEther("10"))
-
-          await expect(notifyLiquidationTx).to.changeEtherBalance(
-            riskManagerV1,
-            0
-          )
-
-          await expect(notifyLiquidationTx).to.changeEtherBalance(
-            signerBondsProcessor,
-            ethers.utils.parseEther("10")
-          )
-        })
-      }
-    )
-
-    context(
-      "when deposit is in liquidation state and the surplus pool is " +
-        "bigger than the deposit lot size",
-      () => {
-        let notifyLiquidationTx
-        let auctionAddress
-
-        beforeEach(async () => {
-          const surplus = to1e18(5)
-          await testToken.mint(owner.address, surplus)
-          await testToken.connect(owner).approve(riskManagerV1.address, surplus)
-          await riskManagerV1.fundTbtcSurplus(surplus)
-
-          // Set deposit's withdrawable amount.
-          await owner.sendTransaction({
-            to: deposit.address,
-            value: ethers.utils.parseEther("10"),
-          })
-
-          notifyLiquidationTx = await notifyLiquidation()
-
-          auctionAddress = await riskManagerV1.auctionsByDepositsInLiquidation(
-            deposit.address
-          )
-        })
-
-        it("should emit NotifiedLiquidation event", async () => {
-          await expect(notifyLiquidationTx)
-            .to.emit(riskManagerV1, "NotifiedLiquidation")
-            .withArgs(deposit.address, notifier.address)
-        })
-
-        it("should not create an auction", async () => {
-          expect(auctionAddress).to.equal(ZERO_ADDRESS)
-        })
-
-        it("should use a part of the surplus pool", async () => {
-          expect(await riskManagerV1.tbtcSurplus()).to.be.equal(to1e18(4))
-        })
-
-        it("should purchase deposit signer bonds at auction", async () => {
-          expect(await deposit.purchaser()).to.be.equal(riskManagerV1.address)
-        })
-
-        it("should withdraw deposit funds", async () => {
-          await expect(notifyLiquidationTx)
-            .to.emit(deposit, "FundsWithdrawn")
-            .withArgs(riskManagerV1.address, ethers.utils.parseEther("10"))
-        })
-
-        it("should trigger signer bonds processing", async () => {
-          await expect(notifyLiquidationTx)
-            .to.emit(signerBondsProcessor, "SignerBondsProcessed")
-            .withArgs(ethers.utils.parseEther("10"))
-
-          await expect(notifyLiquidationTx).to.changeEtherBalance(
-            riskManagerV1,
-            0
-          )
-
-          await expect(notifyLiquidationTx).to.changeEtherBalance(
-            signerBondsProcessor,
-            ethers.utils.parseEther("10")
-          )
-        })
-      }
-    )
+
+        expect(createdAuctionAddress).to.be.properAddress
+        expect(createdAuctionAddress).to.not.equal(ZERO_ADDRESS)
+      })
+    })
   })
 
   describe("notifyLiquidated", () => {
@@ -354,40 +117,9 @@
     })
 
     context("when deposit is in liquidated state", () => {
-      let auctionAddress
-      let auction
-
       beforeEach(async () => {
         await notifyLiquidation()
-<<<<<<< HEAD
-
-        auctionAddress = await riskManagerV1.auctionsByDepositsInLiquidation(
-          deposit.address
-        )
-
-        // Simulate that tBTC surplus reservation has been done upon
-        // auction creation.
-        const surplusReservation = to1ePrecision(30, 16)
-        await testToken.mint(owner.address, surplusReservation)
-        await testToken
-          .connect(owner)
-          .approve(riskManagerV1.address, surplusReservation)
-        await riskManagerV1.setTbtcSurplusReservation(
-          auctionAddress,
-          surplusReservation
-        )
-
-        // Simulate that someone takes a partial offer on the auction.
-        await testToken.mint(bidder.address, auctionLotSize)
-        await testToken.connect(bidder).approve(auctionAddress, auctionLotSize)
-        auction = new ethers.Contract(auctionAddress, Auction.abi, owner)
-        auction.connect(bidder).takeOffer(to1ePrecision(25, 16))
-
-        // Simulate that deposit was liquidated by someone else.
-        await deposit.setCurrentState(depositLiquidatedState)
-=======
         await mockIDeposit.mock.currentState.returns(depositLiquidatedState)
->>>>>>> 833610ea
       })
 
       it("should emit notified liquidated event", async () => {
@@ -398,42 +130,20 @@
           .withArgs(mockIDeposit.address, notifier.address)
       })
 
-<<<<<<< HEAD
-      it("should properly update the surplus pool", async () => {
-        await riskManagerV1.connect(notifier).notifyLiquidated(deposit.address)
-
-        // Should return the surplus reservation taken upon creation (30 * 10^16)
-        // plus the auction's transferred amount (25 * 10^16).
-        expect(await riskManagerV1.tbtcSurplus()).to.be.equal(
-          to1ePrecision(55, 16)
-=======
       it("should early close an auction", async () => {
         const createdAuctionAddress = await riskManagerV1.depositToAuction(
           mockIDeposit.address
->>>>>>> 833610ea
-        )
-        // Should cleanup surplus reservation data.
-        expect(
-          await riskManagerV1.tbtcSurplusReservations(auctionAddress)
-        ).to.equal(ZERO_ADDRESS)
-      })
-
-<<<<<<< HEAD
-      it("should early close an auction", async () => {
-        await riskManagerV1.connect(notifier).notifyLiquidated(deposit.address)
-
-        expect(
-          await riskManagerV1.auctionsByDepositsInLiquidation(auctionAddress)
-=======
+        )
+
         await riskManagerV1
           .connect(notifier)
           .notifyLiquidated(mockIDeposit.address)
 
         expect(
           await riskManagerV1.depositToAuction(createdAuctionAddress)
->>>>>>> 833610ea
         ).to.equal(ZERO_ADDRESS)
-        expect(await riskManagerV1.openAuctions(auctionAddress)).to.be.false
+        expect(await riskManagerV1.openAuctions(createdAuctionAddress)).to.be
+          .false
       })
     })
   })
@@ -462,23 +172,12 @@
         ).to.be.equal(43200) // 12h contract governance delay
       })
 
-<<<<<<< HEAD
-      it("should delete auction's surplus reservation", async () => {
-        expect(
-          await riskManagerV1.tbtcSurplusReservations(auctionAddress)
-        ).to.equal(ZERO_ADDRESS)
-      })
-
-      it("should purchase deposit signer bonds at auction", async () => {
-        expect(await deposit.purchaser()).to.be.equal(riskManagerV1.address)
-=======
       it("should emit the AuctionLengthUpdateStarted event", async () => {
         const blockTimestamp = (await ethers.provider.getBlock(tx.blockNumber))
           .timestamp
         await expect(tx)
           .to.emit(riskManagerV1, "AuctionLengthUpdateStarted")
           .withArgs(newAuctionLength, blockTimestamp)
->>>>>>> 833610ea
       })
     })
 
