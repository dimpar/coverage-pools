--- conflicted
+++ resolved
@@ -13,11 +13,8 @@
 const depositLiquidationInProgressState = 10
 const depositLiquidatedState = 11
 const auctionLotSize = to1e18(1)
-<<<<<<< HEAD
 const collateralizationThreshold = 101
-=======
 const auctionLength = 86400 // 24h
->>>>>>> 7c4b9450
 
 describe("RiskManagerV1", () => {
   let testToken
@@ -97,16 +94,9 @@
       () => {
         let notifyLiquidationTx
 
-<<<<<<< HEAD
         beforeEach(async () => {
           notifyLiquidationTx = await notifyLiquidation()
         })
-=======
-      it("should create an auction and populate auction's map", async () => {
-        const createdAuctionAddress = await riskManagerV1.depositToAuction(
-          mockIDeposit.address
-        )
->>>>>>> 7c4b9450
 
         it("should emit NotifiedLiquidation event", async () => {
           await expect(notifyLiquidationTx)
