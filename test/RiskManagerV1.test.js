const chai = require("chai")

const expect = chai.expect
const {
  to1e18,
  ZERO_ADDRESS,
  increaseTime,
} = require("./helpers/contract-test-helpers")

const { deployMockContract } = require("@ethereum-waffle/mock-contract")
const IDeposit = require("../artifacts/contracts/RiskManagerV1.sol/IDeposit.json")

const depositLiquidationInProgressState = 10
const depositLiquidatedState = 11
const auctionLotSize = to1e18(1)
<<<<<<< HEAD
const collateralizationThreshold = 101
=======
const auctionLength = 86400 // 24h
>>>>>>> 80c5fb41

describe("RiskManagerV1", () => {
  let testToken
  let owner
  let notifier
  let riskManagerV1
  let mockIDeposit

  beforeEach(async () => {
    const TestToken = await ethers.getContractFactory("TestToken")
    testToken = await TestToken.deploy()
    await testToken.deployed()

    const CoveragePoolConstants = await ethers.getContractFactory(
      "CoveragePoolConstants"
    )
    const coveragePoolConstants = await CoveragePoolConstants.deploy()
    await coveragePoolConstants.deployed()

    const Auction = await ethers.getContractFactory("Auction", {
      libraries: {
        CoveragePoolConstants: coveragePoolConstants.address,
      },
    })
    const CoveragePoolStub = await ethers.getContractFactory("CoveragePoolStub")
    const coveragePoolStub = await CoveragePoolStub.deploy()
    await coveragePoolStub.deployed()

    masterAuction = await Auction.deploy()
    await masterAuction.deployed()

    const RiskManagerV1 = await ethers.getContractFactory("RiskManagerV1")
    riskManagerV1 = await RiskManagerV1.deploy(
      testToken.address,
      coveragePoolStub.address,
      masterAuction.address,
      auctionLength
    )
    await riskManagerV1.deployed()

    owner = await ethers.getSigner(0)
    notifier = await ethers.getSigner(1)

    mockIDeposit = await deployMockContract(owner, IDeposit.abi)
  })

  describe("notifyLiquidation", () => {
    context("when deposit is not in liquidation state", () => {
      it("should revert", async () => {
        await mockIDeposit.mock.currentState.returns(4) // Active state

        await expect(
          riskManagerV1.notifyLiquidation(mockIDeposit.address)
        ).to.be.revertedWith("Deposit is not in liquidation state")
      })
    })

    context("when deposit is above collateralization threshold level", () => {
      it("should revert", async () => {
        await mockIDeposit.mock.currentState.returns(
          depositLiquidationInProgressState
        )
        await mockIDeposit.mock.collateralizationPercentage.returns(
          collateralizationThreshold + 1
        )

        await expect(
          riskManagerV1.notifyLiquidation(mockIDeposit.address)
        ).to.be.revertedWith(
          "Deposit collateralization is above the threshold level"
        )
      })
    })

    context(
      "when deposit is in liquidation state and not above collateralization threshold",
      () => {
        let notifyLiquidationTx

<<<<<<< HEAD
        beforeEach(async () => {
          notifyLiquidationTx = await notifyLiquidation()
        })
=======
      it("should create an auction and populate auction's map", async () => {
        const createdAuctionAddress = await riskManagerV1.depositToAuction(
          mockIDeposit.address
        )
>>>>>>> 80c5fb41

        it("should emit NotifiedLiquidation event", async () => {
          await expect(notifyLiquidationTx)
            .to.emit(riskManagerV1, "NotifiedLiquidation")
            .withArgs(mockIDeposit.address, notifier.address)
        })

        it("should create an auction and populate auction's map", async () => {
          const createdAuctionAddress = await riskManagerV1.auctionsByDepositsInLiquidation(
            mockIDeposit.address
          )

          expect(createdAuctionAddress).to.be.properAddress
          expect(createdAuctionAddress).to.not.equal(ZERO_ADDRESS)
        })
      }
    )
  })

  describe("notifyLiquidated", () => {
    context("when deposit is not in liquidated state", () => {
      it("should revert", async () => {
        await mockIDeposit.mock.currentState.returns(4) // Active state

        await expect(
          riskManagerV1.notifyLiquidated(mockIDeposit.address)
        ).to.be.revertedWith("Deposit is not in liquidated state")
      })
    })

    context("when deposit is in liquidated state", () => {
      beforeEach(async () => {
        await notifyLiquidation()
        await mockIDeposit.mock.currentState.returns(depositLiquidatedState)
      })

      it("should emit notified liquidated event", async () => {
        await expect(
          riskManagerV1.connect(notifier).notifyLiquidated(mockIDeposit.address)
        )
          .to.emit(riskManagerV1, "NotifiedLiquidated")
          .withArgs(mockIDeposit.address, notifier.address)
      })

      it("should early close an auction", async () => {
        const createdAuctionAddress = await riskManagerV1.depositToAuction(
          mockIDeposit.address
        )

        await riskManagerV1
          .connect(notifier)
          .notifyLiquidated(mockIDeposit.address)

        expect(
          await riskManagerV1.depositToAuction(createdAuctionAddress)
        ).to.equal(ZERO_ADDRESS)
        expect(await riskManagerV1.openAuctions(createdAuctionAddress)).to.be
          .false
      })
    })
  })

  describe("beginAuctionLengthUpdate", () => {
    context("when the caller is the owner", () => {
      const currentAuctionLength = auctionLength
      const newAuctionLength = 172800 // 48h
      let tx

      beforeEach(async () => {
        tx = await riskManagerV1
          .connect(owner)
          .beginAuctionLengthUpdate(newAuctionLength)
      })

      it("should not update the auction length", async () => {
        expect(await riskManagerV1.auctionLength()).to.be.equal(
          currentAuctionLength
        )
      })

      it("should start the governance delay timer", async () => {
        expect(
          await riskManagerV1.getRemainingAuctionLengthUpdateTime()
        ).to.be.equal(43200) // 12h contract governance delay
      })

      it("should emit the AuctionLengthUpdateStarted event", async () => {
        const blockTimestamp = (await ethers.provider.getBlock(tx.blockNumber))
          .timestamp
        await expect(tx)
          .to.emit(riskManagerV1, "AuctionLengthUpdateStarted")
          .withArgs(newAuctionLength, blockTimestamp)
      })
    })

    context("when the caller is not the owner", () => {
      it("should revert", async () => {
        await expect(
          riskManagerV1.connect(notifier).beginAuctionLengthUpdate(172800)
        ).to.be.revertedWith("Ownable: caller is not the owner")
      })
    })
  })

  describe("finalizeAuctionLengthUpdate", () => {
    const newAuctionLength = 172800 // 48h

    context(
      "when the update process is initialized, governance delay passed, " +
        "and the caller is the owner",
      () => {
        let tx

        beforeEach(async () => {
          await riskManagerV1
            .connect(owner)
            .beginAuctionLengthUpdate(newAuctionLength)

          await increaseTime(43200) // +12h contract governance delay

          tx = await riskManagerV1.connect(owner).finalizeAuctionLengthUpdate()
        })

        it("should update the auction length", async () => {
          expect(await riskManagerV1.auctionLength()).to.be.equal(
            newAuctionLength
          )
        })

        it("should emit AuctionLengthUpdated event", async () => {
          await expect(tx)
            .to.emit(riskManagerV1, "AuctionLengthUpdated")
            .withArgs(newAuctionLength)
        })

        it("should reset the governance delay timer", async () => {
          await expect(
            riskManagerV1.getRemainingAuctionLengthUpdateTime()
          ).to.be.revertedWith("Update not initiated")
        })
      }
    )

    context("when the governance delay is not passed", () => {
      it("should revert", async () => {
        await riskManagerV1
          .connect(owner)
          .beginAuctionLengthUpdate(newAuctionLength)

        await increaseTime(39600) // +11h

        await expect(
          riskManagerV1.connect(owner).finalizeAuctionLengthUpdate()
        ).to.be.revertedWith("Governance delay has not elapsed")
      })
    })

    context("when the caller is not the owner", () => {
      it("should revert", async () => {
        await expect(
          riskManagerV1.connect(notifier).finalizeAuctionLengthUpdate()
        ).to.be.revertedWith("Ownable: caller is not the owner")
      })
    })

    context("when the update process is not initialized", () => {
      it("should revert", async () => {
        await expect(
          riskManagerV1.connect(owner).finalizeAuctionLengthUpdate()
        ).to.be.revertedWith("Change not initiated")
      })
    })
  })

  describe("updateCollateralizationThreshold", () => {
    context("when collateralization percent is updated by a non-owner", () => {
      it("should revert", async () => {
        await expect(
          riskManagerV1.connect(bidder).updateCollateralizationThreshold(102)
        ).to.be.revertedWith("caller is not the owner")
      })
    })

    context("when collateralization percent is updated by an owner", () => {
      it("should update collateralization threshold", async () => {
        await riskManagerV1.connect(owner).updateCollateralizationThreshold(102)
        expect(await riskManagerV1.collateralizationThreshold()).to.be.equal(
          102
        )
      })
    })
  })

  async function notifyLiquidation() {
    await mockIDeposit.mock.currentState.returns(
      depositLiquidationInProgressState
    )
    await mockIDeposit.mock.lotSizeTbtc.returns(auctionLotSize)
    await mockIDeposit.mock.collateralizationPercentage.returns(
      collateralizationThreshold
    )
    const tx = await riskManagerV1
      .connect(notifier)
      .notifyLiquidation(mockIDeposit.address)
    return tx
  }
})<|MERGE_RESOLUTION|>--- conflicted
+++ resolved
@@ -13,11 +13,8 @@
 const depositLiquidationInProgressState = 10
 const depositLiquidatedState = 11
 const auctionLotSize = to1e18(1)
-<<<<<<< HEAD
+const auctionLength = 86400 // 24h
 const collateralizationThreshold = 101
-=======
-const auctionLength = 86400 // 24h
->>>>>>> 80c5fb41
 
 describe("RiskManagerV1", () => {
   let testToken
@@ -83,7 +80,6 @@
         await mockIDeposit.mock.collateralizationPercentage.returns(
           collateralizationThreshold + 1
         )
-
         await expect(
           riskManagerV1.notifyLiquidation(mockIDeposit.address)
         ).to.be.revertedWith(
@@ -97,16 +93,9 @@
       () => {
         let notifyLiquidationTx
 
-<<<<<<< HEAD
         beforeEach(async () => {
           notifyLiquidationTx = await notifyLiquidation()
         })
-=======
-      it("should create an auction and populate auction's map", async () => {
-        const createdAuctionAddress = await riskManagerV1.depositToAuction(
-          mockIDeposit.address
-        )
->>>>>>> 80c5fb41
 
         it("should emit NotifiedLiquidation event", async () => {
           await expect(notifyLiquidationTx)
@@ -115,7 +104,7 @@
         })
 
         it("should create an auction and populate auction's map", async () => {
-          const createdAuctionAddress = await riskManagerV1.auctionsByDepositsInLiquidation(
+          const createdAuctionAddress = await riskManagerV1.depositToAuction(
             mockIDeposit.address
           )
 
@@ -284,8 +273,9 @@
   describe("updateCollateralizationThreshold", () => {
     context("when collateralization percent is updated by a non-owner", () => {
       it("should revert", async () => {
-        await expect(
-          riskManagerV1.connect(bidder).updateCollateralizationThreshold(102)
+        const notOwner = await ethers.getSigner(2)
+        await expect(
+          riskManagerV1.connect(notOwner).updateCollateralizationThreshold(102)
         ).to.be.revertedWith("caller is not the owner")
       })
     })
