const chai = require("chai")
const expect = chai.expect
const {
  to1e18,
  to1ePrecision,
  ZERO_ADDRESS,
  increaseTime,
} = require("./helpers/contract-test-helpers")
<<<<<<< HEAD
=======

const { deployMockContract } = require("@ethereum-waffle/mock-contract")
const IDeposit = require("../artifacts/contracts/RiskManagerV1.sol/IDeposit.json")
const ITBTCDepositToken = require("../artifacts/contracts/RiskManagerV1.sol/ITBTCDepositToken.json")
>>>>>>> 8d041419
const Auction = require("../artifacts/contracts/Auction.sol/Auction.json")

const auctionLotSize = to1e18(1)
const auctionLength = 86400 // 24h
const bondAuctionThreshold = 100
const bondedAmount = to1e18(10)

describe("RiskManagerV1", () => {
  let tbtcToken
  let mockTbtcDepositToken
  let signerBondsSwapStrategy
  let owner
  let notifier
  let bidder
  let riskManagerV1
  let depositStub

  beforeEach(async () => {
    owner = await ethers.getSigner(0)
    notifier = await ethers.getSigner(1)
    bidder = await ethers.getSigner(2)

    const TestToken = await ethers.getContractFactory("TestToken")
    tbtcToken = await TestToken.deploy()
    await tbtcToken.deployed()

    mockTbtcDepositToken = await deployMockContract(
      owner,
      ITBTCDepositToken.abi
    )

    const SignerBondsSwapStrategy = await ethers.getContractFactory(
      "SignerBondsEscrow"
    )
    signerBondsSwapStrategy = await SignerBondsSwapStrategy.deploy()
    await signerBondsSwapStrategy.deployed()

    anotherSignerBondsSwapStrategy = await SignerBondsSwapStrategy.deploy()
    await anotherSignerBondsSwapStrategy.deployed()

    const Auction = await ethers.getContractFactory("Auction")
    const CoveragePoolStub = await ethers.getContractFactory("CoveragePoolStub")
    const coveragePoolStub = await CoveragePoolStub.deploy()
    await coveragePoolStub.deployed()

    masterAuction = await Auction.deploy()
    await masterAuction.deployed()

    const RiskManagerV1Stub = await ethers.getContractFactory(
      "RiskManagerV1Stub"
    )
    riskManagerV1 = await RiskManagerV1Stub.deploy(
      tbtcToken.address,
      mockTbtcDepositToken.address,
      coveragePoolStub.address,
      signerBondsSwapStrategy.address,
      masterAuction.address,
      auctionLength,
      bondAuctionThreshold
    )
    await riskManagerV1.deployed()

<<<<<<< HEAD
    owner = await ethers.getSigner(0)
    notifier = await ethers.getSigner(1)
    bidder = await ethers.getSigner(2)

    const DepositStub = await ethers.getContractFactory("DepositStub")
    depositStub = await DepositStub.deploy(tbtcToken.address, auctionLotSize)
    await depositStub.deployed()

    // Transfer some funds to the deposit contract to simulate real bonds.
    // This is why DepositStub is used instead of simple Waffle mock which
    // could not receive ETH.
    await owner.sendTransaction({
      to: depositStub.address,
      value: bondedAmount,
    })
=======
    mockIDeposit = await deployMockContract(owner, IDeposit.abi)
>>>>>>> 8d041419
  })

  describe("notifyLiquidation", () => {
    context("when address is not a deposit contract", () => {
      it("should revert", async () => {
<<<<<<< HEAD
        await expect(
          riskManagerV1.notifyLiquidation(depositStub.address)
        ).to.be.revertedWith("Deposit is not in liquidation state")
      })
    })

    context("when deposit is in liquidation state", () => {
      context("when deposit is below bond auction threshold level", () => {
        it("should revert", async () => {
          await depositStub.notifyUndercollateralizedLiquidation()
          // Bond auction value is 100% so an auction value less than the total
          // bond amount should cause a revert.
          await depositStub.setAuctionValue(bondedAmount.sub(1))
          await expect(
            riskManagerV1.notifyLiquidation(depositStub.address)
          ).to.be.revertedWith(
            "Deposit bond auction percentage is below the threshold level"
          )
        })
      })

      context("when deposit is at the bond auction threshold", () => {
        context("when the surplus pool is empty", () => {
          let notifyLiquidationTx
          let auctionAddress

          beforeEach(async () => {
            notifyLiquidationTx = await notifyLiquidation()

            auctionAddress = await riskManagerV1.depositToAuction(
              depositStub.address
            )
          })

          it("should emit NotifiedLiquidation event", async () => {
            await expect(notifyLiquidationTx)
              .to.emit(riskManagerV1, "NotifiedLiquidation")
              .withArgs(depositStub.address, notifier.address)
          })

          it("should create an auction ", async () => {
            expect(auctionAddress).to.be.properAddress
            expect(auctionAddress).to.not.equal(ZERO_ADDRESS)
          })

          it("should not use the surplus pool", async () => {
            expect(await riskManagerV1.tbtcSurplus()).to.be.equal(0)
          })
        })

=======
        await mockTbtcDepositToken.mock.exists.returns(false)

        await expect(
          riskManagerV1.notifyLiquidation(mockIDeposit.address)
        ).to.be.revertedWith("Address is not a deposit contract")
      })
    })

    context("when address is a deposit contract", () => {
      context("when deposit is not in liquidation state", () => {
        it("should revert", async () => {
          await mockTbtcDepositToken.mock.exists.returns(true)
          await mockIDeposit.mock.currentState.returns(4) // Active state

          await expect(
            riskManagerV1.notifyLiquidation(mockIDeposit.address)
          ).to.be.revertedWith("Deposit is not in liquidation state")
        })
      })

      context("when deposit is in liquidation state", () => {
>>>>>>> 8d041419
        context(
          "when deposit is above collateralization threshold level",
          () => {
            it("should revert", async () => {
              await mockTbtcDepositToken.mock.exists.returns(true)
              await mockIDeposit.mock.currentState.returns(
                depositLiquidationInProgressState
              )
              await mockIDeposit.mock.collateralizationPercentage.returns(
                collateralizationThreshold + 1
              )
              await expect(
                riskManagerV1.notifyLiquidation(mockIDeposit.address)
              ).to.be.revertedWith(
                "Deposit collateralization is above the threshold level"
              )
            })
          }
        )

        context("when deposit is at the collateralization threshold", () => {
          context("when the surplus pool is empty", () => {
            let notifyLiquidationTx
            let auctionAddress

            beforeEach(async () => {
              notifyLiquidationTx = await notifyLiquidation()

              auctionAddress = await riskManagerV1.depositToAuction(
                depositStub.address
              )
            })

            it("should emit NotifiedLiquidation event", async () => {
              await expect(notifyLiquidationTx)
                .to.emit(riskManagerV1, "NotifiedLiquidation")
                .withArgs(depositStub.address, notifier.address)
            })

            it("should create an auction ", async () => {
              expect(auctionAddress).to.be.properAddress
              expect(auctionAddress).to.not.equal(ZERO_ADDRESS)
            })

            it("should not use the surplus pool", async () => {
              expect(await riskManagerV1.tbtcSurplus()).to.be.equal(0)
            })
          })

          context(
            "when the surplus pool is smaller than the deposit lot size",
            () => {
              let notifyLiquidationTx
              let auctionAddress

              beforeEach(async () => {
                const surplus = to1ePrecision(30, 16)
                await tbtcToken.mint(owner.address, surplus)
                await tbtcToken
                  .connect(owner)
                  .approve(riskManagerV1.address, surplus)
                await riskManagerV1.fundTbtcSurplus(surplus)

                notifyLiquidationTx = await notifyLiquidation()

                auctionAddress = await riskManagerV1.depositToAuction(
                  mockIDeposit.address
                )
              })

<<<<<<< HEAD
              notifyLiquidationTx = await notifyLiquidation()

              auctionAddress = await riskManagerV1.depositToAuction(
                depositStub.address
              )
            })

            it("should emit NotifiedLiquidation event", async () => {
              await expect(notifyLiquidationTx)
                .to.emit(riskManagerV1, "NotifiedLiquidation")
                .withArgs(depositStub.address, notifier.address)
            })
=======
              it("should emit NotifiedLiquidation event", async () => {
                await expect(notifyLiquidationTx)
                  .to.emit(riskManagerV1, "NotifiedLiquidation")
                  .withArgs(mockIDeposit.address, notifier.address)
              })
>>>>>>> 8d041419

              it("should create an auction ", async () => {
                expect(auctionAddress).to.be.properAddress
                expect(auctionAddress).to.not.equal(ZERO_ADDRESS)
              })

              it("should not use the surplus pool", async () => {
                expect(await riskManagerV1.tbtcSurplus()).to.be.equal(
                  to1ePrecision(30, 16)
                )
              })
            }
          )

          context(
            "when the surplus pool is equal to the deposit lot size",
            () => {
              let notifyLiquidationTx
              let auctionAddress

              beforeEach(async () => {
                const surplus = to1e18(1)
                await tbtcToken.mint(owner.address, surplus)
                await tbtcToken
                  .connect(owner)
                  .approve(riskManagerV1.address, surplus)
                await riskManagerV1.fundTbtcSurplus(surplus)

                // Just to make the `swapSignerBonds` call possible.
                await owner.sendTransaction({
                  to: riskManagerV1.address,
                  value: ethers.utils.parseEther("10"),
                })

                await mockIDeposit.mock.withdrawableAmount.returns(to1e18(10))
                await mockIDeposit.mock.purchaseSignerBondsAtAuction.returns()
                await mockIDeposit.mock.withdrawFunds.returns()

                notifyLiquidationTx = await notifyLiquidation()

                auctionAddress = await riskManagerV1.depositToAuction(
                  mockIDeposit.address
                )
              })

              it("should emit NotifiedLiquidation event", async () => {
                await expect(notifyLiquidationTx)
                  .to.emit(riskManagerV1, "NotifiedLiquidation")
                  .withArgs(mockIDeposit.address, notifier.address)
              })

              it("should not create an auction", async () => {
                expect(auctionAddress).to.equal(ZERO_ADDRESS)
              })

<<<<<<< HEAD
              notifyLiquidationTx = await notifyLiquidation()

              auctionAddress = await riskManagerV1.depositToAuction(
                depositStub.address
              )
            })

            it("should emit NotifiedLiquidation event", async () => {
              await expect(notifyLiquidationTx)
                .to.emit(riskManagerV1, "NotifiedLiquidation")
                .withArgs(depositStub.address, notifier.address)
            })
=======
              it("should use the entire surplus pool", async () => {
                expect(await riskManagerV1.tbtcSurplus()).to.be.equal(0)
              })

              it("should liquidate the deposit directly", async () => {
                await expect(notifyLiquidationTx).to.changeEtherBalance(
                  signerBondsSwapStrategy,
                  to1e18(10)
                )
              })
            }
          )

          context(
            "when the surplus pool is bigger than the deposit lot size",
            () => {
              let notifyLiquidationTx
              let auctionAddress

              beforeEach(async () => {
                const surplus = to1e18(5)
                await tbtcToken.mint(owner.address, surplus)
                await tbtcToken
                  .connect(owner)
                  .approve(riskManagerV1.address, surplus)
                await riskManagerV1.fundTbtcSurplus(surplus)

                // Just to make the `swapSignerBonds` call possible.
                await owner.sendTransaction({
                  to: riskManagerV1.address,
                  value: ethers.utils.parseEther("10"),
                })

                await mockIDeposit.mock.withdrawableAmount.returns(to1e18(10))
                await mockIDeposit.mock.purchaseSignerBondsAtAuction.returns()
                await mockIDeposit.mock.withdrawFunds.returns()

                notifyLiquidationTx = await notifyLiquidation()

                auctionAddress = await riskManagerV1.depositToAuction(
                  mockIDeposit.address
                )
              })

              it("should emit NotifiedLiquidation event", async () => {
                await expect(notifyLiquidationTx)
                  .to.emit(riskManagerV1, "NotifiedLiquidation")
                  .withArgs(mockIDeposit.address, notifier.address)
              })
>>>>>>> 8d041419

              it("should not create an auction", async () => {
                expect(auctionAddress).to.equal(ZERO_ADDRESS)
              })

              it("should use a part of the surplus pool", async () => {
                expect(await riskManagerV1.tbtcSurplus()).to.be.equal(to1e18(4))
              })

              it("should liquidate the deposit directly", async () => {
                await expect(notifyLiquidationTx).to.changeEtherBalance(
                  signerBondsSwapStrategy,
                  to1e18(10)
                )
              })
            }
          )
        })
      })
    })
  })

  describe("notifyLiquidated", () => {
    context("when auction for deposit does not exist", () => {
      it("should revert", async () => {
        const otherDeposit = await deployMockContract(owner, IDeposit.abi)

        await expect(
          riskManagerV1.notifyLiquidated(otherDeposit.address)
        ).to.be.revertedWith("No auction for given deposit")
      })
    })

    context("when deposit is not in liquidated state", () => {
      it("should revert", async () => {
<<<<<<< HEAD
=======
        await notifyLiquidation()

>>>>>>> 8d041419
        await expect(
          riskManagerV1.notifyLiquidated(depositStub.address)
        ).to.be.revertedWith("Deposit is not in liquidated state")
      })
    })

    context("when deposit is in liquidated state", () => {
      let auctionAddress
      let auction

      beforeEach(async () => {
        await notifyLiquidation()

        auctionAddress = await riskManagerV1.depositToAuction(
          depositStub.address
        )

        // Simulate that someone takes a partial offer on the auction.
        await tbtcToken.mint(bidder.address, auctionLotSize)
        await tbtcToken.connect(bidder).approve(auctionAddress, auctionLotSize)
        auction = new ethers.Contract(auctionAddress, Auction.abi, owner)
        await auction.connect(bidder).takeOffer(to1ePrecision(25, 16))

        // Simulate that deposit was liquidated by someone else.
        await tbtcToken.mint(owner.address, auctionLotSize)
        await tbtcToken.approve(depositStub.address, auctionLotSize)
        await depositStub.purchaseSignerBondsAtAuction()
      })

      it("should emit notified liquidated event", async () => {
        await expect(
          riskManagerV1.connect(notifier).notifyLiquidated(depositStub.address)
        )
          .to.emit(riskManagerV1, "NotifiedLiquidated")
          .withArgs(depositStub.address, notifier.address)
      })

      it("should properly update the surplus pool", async () => {
        await riskManagerV1
          .connect(notifier)
          .notifyLiquidated(depositStub.address)

        // Should return the auction's transferred amount (25 * 10^16).
        expect(await riskManagerV1.tbtcSurplus()).to.be.equal(
          to1ePrecision(25, 16)
        )
      })

      it("should early close an auction", async () => {
        await riskManagerV1
          .connect(notifier)
          .notifyLiquidated(depositStub.address)

        expect(await riskManagerV1.depositToAuction(auctionAddress)).to.equal(
          ZERO_ADDRESS
        )
        expect(await riskManagerV1.openAuctions(auctionAddress)).to.be.false
      })
    })
  })

  describe("beginAuctionLengthUpdate", () => {
    context("when the caller is the owner", () => {
      const currentAuctionLength = auctionLength
      const newAuctionLength = 172800 // 48h
      let tx

      beforeEach(async () => {
        tx = await riskManagerV1
          .connect(owner)
          .beginAuctionLengthUpdate(newAuctionLength)
      })

      it("should not update the auction length", async () => {
        expect(await riskManagerV1.auctionLength()).to.be.equal(
          currentAuctionLength
        )
      })

      it("should start the governance delay timer", async () => {
        expect(
          await riskManagerV1.getRemainingAuctionLengthUpdateTime()
        ).to.be.equal(43200) // 12h contract governance delay
      })

      it("should emit the AuctionLengthUpdateStarted event", async () => {
        const blockTimestamp = (await ethers.provider.getBlock(tx.blockNumber))
          .timestamp
        await expect(tx)
          .to.emit(riskManagerV1, "AuctionLengthUpdateStarted")
          .withArgs(newAuctionLength, blockTimestamp)
      })
    })

    context("when the caller is not the owner", () => {
      it("should revert", async () => {
        await expect(
          riskManagerV1.connect(notifier).beginAuctionLengthUpdate(172800)
        ).to.be.revertedWith("Ownable: caller is not the owner")
      })
    })
  })

  describe("finalizeAuctionLengthUpdate", () => {
    const newAuctionLength = 172800 // 48h

    context(
      "when the update process is initialized, governance delay passed, " +
        "and the caller is the owner",
      () => {
        let tx

        beforeEach(async () => {
          await riskManagerV1
            .connect(owner)
            .beginAuctionLengthUpdate(newAuctionLength)

          await increaseTime(43200) // +12h contract governance delay

          tx = await riskManagerV1.connect(owner).finalizeAuctionLengthUpdate()
        })

        it("should update the auction length", async () => {
          expect(await riskManagerV1.auctionLength()).to.be.equal(
            newAuctionLength
          )
        })

        it("should emit AuctionLengthUpdated event", async () => {
          await expect(tx)
            .to.emit(riskManagerV1, "AuctionLengthUpdated")
            .withArgs(newAuctionLength)
        })

        it("should reset the governance delay timer", async () => {
          await expect(
            riskManagerV1.getRemainingAuctionLengthUpdateTime()
          ).to.be.revertedWith("Update not initiated")
        })
      }
    )

    context("when the governance delay is not passed", () => {
      it("should revert", async () => {
        await riskManagerV1
          .connect(owner)
          .beginAuctionLengthUpdate(newAuctionLength)

        await increaseTime(39600) // +11h

        await expect(
          riskManagerV1.connect(owner).finalizeAuctionLengthUpdate()
        ).to.be.revertedWith("Governance delay has not elapsed")
      })
    })

    context("when the caller is not the owner", () => {
      it("should revert", async () => {
        await expect(
          riskManagerV1.connect(notifier).finalizeAuctionLengthUpdate()
        ).to.be.revertedWith("Ownable: caller is not the owner")
      })
    })

    context("when the update process is not initialized", () => {
      it("should revert", async () => {
        await expect(
          riskManagerV1.connect(owner).finalizeAuctionLengthUpdate()
        ).to.be.revertedWith("Change not initiated")
      })
    })
  })

  describe("beginBondAuctionThresholdUpdate", () => {
    context("when the caller is the owner", () => {
      const currentBondAuctionThreshold = bondAuctionThreshold
      const newBondAuctionThreshold = 90
      let tx

      beforeEach(async () => {
        tx = await riskManagerV1
          .connect(owner)
          .beginBondAuctionThresholdUpdate(newBondAuctionThreshold)
      })

      it("should not update bond auction threshold", async () => {
        expect(await riskManagerV1.bondAuctionThreshold()).to.be.equal(
          currentBondAuctionThreshold
        )
      })

      it("should start the governance delay timer", async () => {
        expect(
          await riskManagerV1.getRemainingBondAuctionThresholdUpdateTime()
        ).to.be.equal(43200) // 12h contract governance delay
      })

      it("should emit the BondAuctionThresholdUpdateStarted event", async () => {
        const blockTimestamp = (await ethers.provider.getBlock(tx.blockNumber))
          .timestamp
        await expect(tx)
          .to.emit(riskManagerV1, "BondAuctionThresholdUpdateStarted")
          .withArgs(newBondAuctionThreshold, blockTimestamp)
      })
    })

    context("when the caller is not the owner", () => {
      it("should revert", async () => {
        await expect(
          riskManagerV1.connect(notifier).beginBondAuctionThresholdUpdate(90)
        ).to.be.revertedWith("Ownable: caller is not the owner")
      })
    })
  })

  describe("finalizeBondAuctionThresholdUpdate", () => {
    const newBondAuctionThreshold = 90

    context(
      "when the update process is initialized, governance delay has passed, " +
        "and the caller is the owner",
      () => {
        let tx

        beforeEach(async () => {
          await riskManagerV1
            .connect(owner)
            .beginBondAuctionThresholdUpdate(newBondAuctionThreshold)

          await increaseTime(43200) // +12h contract governance delay

          tx = await riskManagerV1
            .connect(owner)
            .finalizeBondAuctionThresholdUpdate()
        })

        it("should update the bond auction threshold", async () => {
          expect(await riskManagerV1.bondAuctionThreshold()).to.be.equal(
            newBondAuctionThreshold
          )
        })

        it("should emit BondAuctionThresholdUpdated event", async () => {
          await expect(tx)
            .to.emit(riskManagerV1, "BondAuctionThresholdUpdated")
            .withArgs(newBondAuctionThreshold)
        })

        it("should reset the governance delay timer", async () => {
          await expect(
            riskManagerV1.getRemainingBondAuctionThresholdUpdateTime()
          ).to.be.revertedWith("Update not initiated")
        })
      }
    )

    context("when the governance delay has not passed", () => {
      it("should revert", async () => {
        await riskManagerV1
          .connect(owner)
          .beginBondAuctionThresholdUpdate(newBondAuctionThreshold)

        await increaseTime(39600) // +11h

        await expect(
          riskManagerV1.connect(owner).finalizeBondAuctionThresholdUpdate()
        ).to.be.revertedWith("Governance delay has not elapsed")
      })
    })

    context("when the caller is not the owner", () => {
      it("should revert", async () => {
        await expect(
          riskManagerV1.connect(notifier).finalizeBondAuctionThresholdUpdate()
        ).to.be.revertedWith("Ownable: caller is not the owner")
      })
    })

    context("when the update process is not initialized", () => {
      it("should revert", async () => {
        await expect(
          riskManagerV1.connect(owner).finalizeBondAuctionThresholdUpdate()
        ).to.be.revertedWith("Change not initiated")
      })
    })
  })

  describe("beginSignerBondsSwapStrategyUpdate", () => {
    context("when the caller is the owner", () => {
      let tx
      beforeEach(async () => {
        tx = await riskManagerV1
          .connect(owner)
          .beginSignerBondsSwapStrategyUpdate(
            anotherSignerBondsSwapStrategy.address
          )
      })

      it("should not update the signer bonds swap strategy", async () => {
        expect(await riskManagerV1.signerBondsSwapStrategy()).to.be.equal(
          signerBondsSwapStrategy.address
        )
      })

      it("should start the governance delay timer", async () => {
        expect(
          await riskManagerV1.getRemainingSignerBondsSwapStrategyChangeTime()
        ).to.be.equal(43200) // 12h contract governance delay
      })

      it("should emit the SignerBondsSwapStrategyUpdateStarted event", async () => {
        const blockTimestamp = (await ethers.provider.getBlock(tx.blockNumber))
          .timestamp
        await expect(tx)
          .to.emit(riskManagerV1, "SignerBondsSwapStrategyUpdateStarted")
          .withArgs(anotherSignerBondsSwapStrategy.address, blockTimestamp)
      })
    })

    context("when the caller is not the owner", () => {
      it("should revert", async () => {
        await expect(
          riskManagerV1
            .connect(notifier)
            .beginSignerBondsSwapStrategyUpdate(
              anotherSignerBondsSwapStrategy.address
            )
        ).to.be.revertedWith("Ownable: caller is not the owner")
      })
    })

    context("when signer bonds swap strategy is invalid", () => {
      it("should revert", async () => {
        await expect(
          riskManagerV1
            .connect(owner)
            .beginSignerBondsSwapStrategyUpdate(ZERO_ADDRESS)
        ).to.be.revertedWith("Invalid signer bonds swap strategy address")
      })
    })
  })

  describe("finalizeSignerBondsSwapStrategyUpdate", () => {
    context(
      "when the change process is initialized, governance delay passed, " +
        "and the caller is the owner",
      () => {
        let tx

        beforeEach(async () => {
          await riskManagerV1
            .connect(owner)
            .beginSignerBondsSwapStrategyUpdate(
              anotherSignerBondsSwapStrategy.address
            )

          await increaseTime(43200) // +12h contract governance delay

          tx = await riskManagerV1
            .connect(owner)
            .finalizeSignerBondsSwapStrategyUpdate()
        })

        it("should update the signer bonds swap strategy", async () => {
          expect(await riskManagerV1.signerBondsSwapStrategy()).to.be.equal(
            anotherSignerBondsSwapStrategy.address
          )
        })

        it("should emit SignerBondsSwapStrategyUpdated event", async () => {
          await expect(tx)
            .to.emit(riskManagerV1, "SignerBondsSwapStrategyUpdated")
            .withArgs(anotherSignerBondsSwapStrategy.address)
        })

        it("should reset the governance delay timer", async () => {
          await expect(
            riskManagerV1.getRemainingSignerBondsSwapStrategyChangeTime()
          ).to.be.revertedWith("Update not initiated")
        })

        it("should reset new signer bonds swap strategy", async () => {
          expect(await riskManagerV1.newSignerBondsSwapStrategy()).to.be.equal(
            ZERO_ADDRESS
          )
        })
      }
    )

    context("when the governance delay has not passed", () => {
      it("should revert", async () => {
        await riskManagerV1
          .connect(owner)
          .beginSignerBondsSwapStrategyUpdate(
            anotherSignerBondsSwapStrategy.address
          )

        await increaseTime(39600) // +11h

        await expect(
          riskManagerV1.connect(owner).finalizeSignerBondsSwapStrategyUpdate()
        ).to.be.revertedWith("Governance delay has not elapsed")
      })
    })

    context("when the caller is not the owner", () => {
      it("should revert", async () => {
        await expect(
          riskManagerV1
            .connect(notifier)
            .finalizeSignerBondsSwapStrategyUpdate()
        ).to.be.revertedWith("Ownable: caller is not the owner")
      })
    })

    context("when the update process is not initialized", () => {
      it("should revert", async () => {
        await expect(
          riskManagerV1.connect(owner).finalizeSignerBondsSwapStrategyUpdate()
        ).to.be.revertedWith("Change not initiated")
      })
    })
  })

  async function notifyLiquidation() {
<<<<<<< HEAD
    await depositStub.notifyUndercollateralizedLiquidation()
    await depositStub.setAuctionValue(bondedAmount)
=======
    await mockTbtcDepositToken.mock.exists.returns(true)
    await mockIDeposit.mock.currentState.returns(
      depositLiquidationInProgressState
    )
    await mockIDeposit.mock.lotSizeTbtc.returns(auctionLotSize)
    await mockIDeposit.mock.collateralizationPercentage.returns(
      collateralizationThreshold
    )
>>>>>>> 8d041419
    const tx = await riskManagerV1
      .connect(notifier)
      .notifyLiquidation(depositStub.address)
    return tx
  }
})<|MERGE_RESOLUTION|>--- conflicted
+++ resolved
@@ -6,13 +6,9 @@
   ZERO_ADDRESS,
   increaseTime,
 } = require("./helpers/contract-test-helpers")
-<<<<<<< HEAD
-=======
 
 const { deployMockContract } = require("@ethereum-waffle/mock-contract")
-const IDeposit = require("../artifacts/contracts/RiskManagerV1.sol/IDeposit.json")
 const ITBTCDepositToken = require("../artifacts/contracts/RiskManagerV1.sol/ITBTCDepositToken.json")
->>>>>>> 8d041419
 const Auction = require("../artifacts/contracts/Auction.sol/Auction.json")
 
 const auctionLotSize = to1e18(1)
@@ -75,11 +71,6 @@
     )
     await riskManagerV1.deployed()
 
-<<<<<<< HEAD
-    owner = await ethers.getSigner(0)
-    notifier = await ethers.getSigner(1)
-    bidder = await ethers.getSigner(2)
-
     const DepositStub = await ethers.getContractFactory("DepositStub")
     depositStub = await DepositStub.deploy(tbtcToken.address, auctionLotSize)
     await depositStub.deployed()
@@ -91,70 +82,15 @@
       to: depositStub.address,
       value: bondedAmount,
     })
-=======
-    mockIDeposit = await deployMockContract(owner, IDeposit.abi)
->>>>>>> 8d041419
   })
 
   describe("notifyLiquidation", () => {
     context("when address is not a deposit contract", () => {
       it("should revert", async () => {
-<<<<<<< HEAD
+        await mockTbtcDepositToken.mock.exists.returns(false)
+
         await expect(
           riskManagerV1.notifyLiquidation(depositStub.address)
-        ).to.be.revertedWith("Deposit is not in liquidation state")
-      })
-    })
-
-    context("when deposit is in liquidation state", () => {
-      context("when deposit is below bond auction threshold level", () => {
-        it("should revert", async () => {
-          await depositStub.notifyUndercollateralizedLiquidation()
-          // Bond auction value is 100% so an auction value less than the total
-          // bond amount should cause a revert.
-          await depositStub.setAuctionValue(bondedAmount.sub(1))
-          await expect(
-            riskManagerV1.notifyLiquidation(depositStub.address)
-          ).to.be.revertedWith(
-            "Deposit bond auction percentage is below the threshold level"
-          )
-        })
-      })
-
-      context("when deposit is at the bond auction threshold", () => {
-        context("when the surplus pool is empty", () => {
-          let notifyLiquidationTx
-          let auctionAddress
-
-          beforeEach(async () => {
-            notifyLiquidationTx = await notifyLiquidation()
-
-            auctionAddress = await riskManagerV1.depositToAuction(
-              depositStub.address
-            )
-          })
-
-          it("should emit NotifiedLiquidation event", async () => {
-            await expect(notifyLiquidationTx)
-              .to.emit(riskManagerV1, "NotifiedLiquidation")
-              .withArgs(depositStub.address, notifier.address)
-          })
-
-          it("should create an auction ", async () => {
-            expect(auctionAddress).to.be.properAddress
-            expect(auctionAddress).to.not.equal(ZERO_ADDRESS)
-          })
-
-          it("should not use the surplus pool", async () => {
-            expect(await riskManagerV1.tbtcSurplus()).to.be.equal(0)
-          })
-        })
-
-=======
-        await mockTbtcDepositToken.mock.exists.returns(false)
-
-        await expect(
-          riskManagerV1.notifyLiquidation(mockIDeposit.address)
         ).to.be.revertedWith("Address is not a deposit contract")
       })
     })
@@ -163,37 +99,30 @@
       context("when deposit is not in liquidation state", () => {
         it("should revert", async () => {
           await mockTbtcDepositToken.mock.exists.returns(true)
-          await mockIDeposit.mock.currentState.returns(4) // Active state
 
           await expect(
-            riskManagerV1.notifyLiquidation(mockIDeposit.address)
+            riskManagerV1.notifyLiquidation(depositStub.address)
           ).to.be.revertedWith("Deposit is not in liquidation state")
         })
       })
 
       context("when deposit is in liquidation state", () => {
->>>>>>> 8d041419
-        context(
-          "when deposit is above collateralization threshold level",
-          () => {
-            it("should revert", async () => {
-              await mockTbtcDepositToken.mock.exists.returns(true)
-              await mockIDeposit.mock.currentState.returns(
-                depositLiquidationInProgressState
-              )
-              await mockIDeposit.mock.collateralizationPercentage.returns(
-                collateralizationThreshold + 1
-              )
-              await expect(
-                riskManagerV1.notifyLiquidation(mockIDeposit.address)
-              ).to.be.revertedWith(
-                "Deposit collateralization is above the threshold level"
-              )
-            })
-          }
-        )
-
-        context("when deposit is at the collateralization threshold", () => {
+        context("when deposit is below bond auction threshold level", () => {
+          it("should revert", async () => {
+            await mockTbtcDepositToken.mock.exists.returns(true)
+            await depositStub.notifyUndercollateralizedLiquidation()
+            // Bond auction value is 100% so an auction value less than the total
+            // bond amount should cause a revert.
+            await depositStub.setAuctionValue(bondedAmount.sub(1))
+            await expect(
+              riskManagerV1.notifyLiquidation(depositStub.address)
+            ).to.be.revertedWith(
+              "Deposit bond auction percentage is below the threshold level"
+            )
+          })
+        })
+
+        context("when deposit is at the bond auction threshold", () => {
           context("when the surplus pool is empty", () => {
             let notifyLiquidationTx
             let auctionAddress
@@ -239,30 +168,15 @@
                 notifyLiquidationTx = await notifyLiquidation()
 
                 auctionAddress = await riskManagerV1.depositToAuction(
-                  mockIDeposit.address
+                  depositStub.address
                 )
               })
 
-<<<<<<< HEAD
-              notifyLiquidationTx = await notifyLiquidation()
-
-              auctionAddress = await riskManagerV1.depositToAuction(
-                depositStub.address
-              )
-            })
-
-            it("should emit NotifiedLiquidation event", async () => {
-              await expect(notifyLiquidationTx)
-                .to.emit(riskManagerV1, "NotifiedLiquidation")
-                .withArgs(depositStub.address, notifier.address)
-            })
-=======
               it("should emit NotifiedLiquidation event", async () => {
                 await expect(notifyLiquidationTx)
                   .to.emit(riskManagerV1, "NotifiedLiquidation")
-                  .withArgs(mockIDeposit.address, notifier.address)
-              })
->>>>>>> 8d041419
+                  .withArgs(depositStub.address, notifier.address)
+              })
 
               it("should create an auction ", async () => {
                 expect(auctionAddress).to.be.properAddress
@@ -297,41 +211,23 @@
                   value: ethers.utils.parseEther("10"),
                 })
 
-                await mockIDeposit.mock.withdrawableAmount.returns(to1e18(10))
-                await mockIDeposit.mock.purchaseSignerBondsAtAuction.returns()
-                await mockIDeposit.mock.withdrawFunds.returns()
-
                 notifyLiquidationTx = await notifyLiquidation()
 
                 auctionAddress = await riskManagerV1.depositToAuction(
-                  mockIDeposit.address
+                  depositStub.address
                 )
               })
 
               it("should emit NotifiedLiquidation event", async () => {
                 await expect(notifyLiquidationTx)
                   .to.emit(riskManagerV1, "NotifiedLiquidation")
-                  .withArgs(mockIDeposit.address, notifier.address)
+                  .withArgs(depositStub.address, notifier.address)
               })
 
               it("should not create an auction", async () => {
                 expect(auctionAddress).to.equal(ZERO_ADDRESS)
               })
 
-<<<<<<< HEAD
-              notifyLiquidationTx = await notifyLiquidation()
-
-              auctionAddress = await riskManagerV1.depositToAuction(
-                depositStub.address
-              )
-            })
-
-            it("should emit NotifiedLiquidation event", async () => {
-              await expect(notifyLiquidationTx)
-                .to.emit(riskManagerV1, "NotifiedLiquidation")
-                .withArgs(depositStub.address, notifier.address)
-            })
-=======
               it("should use the entire surplus pool", async () => {
                 expect(await riskManagerV1.tbtcSurplus()).to.be.equal(0)
               })
@@ -365,23 +261,18 @@
                   value: ethers.utils.parseEther("10"),
                 })
 
-                await mockIDeposit.mock.withdrawableAmount.returns(to1e18(10))
-                await mockIDeposit.mock.purchaseSignerBondsAtAuction.returns()
-                await mockIDeposit.mock.withdrawFunds.returns()
-
                 notifyLiquidationTx = await notifyLiquidation()
 
                 auctionAddress = await riskManagerV1.depositToAuction(
-                  mockIDeposit.address
+                  depositStub.address
                 )
               })
 
               it("should emit NotifiedLiquidation event", async () => {
                 await expect(notifyLiquidationTx)
                   .to.emit(riskManagerV1, "NotifiedLiquidation")
-                  .withArgs(mockIDeposit.address, notifier.address)
-              })
->>>>>>> 8d041419
+                  .withArgs(depositStub.address, notifier.address)
+              })
 
               it("should not create an auction", async () => {
                 expect(auctionAddress).to.equal(ZERO_ADDRESS)
@@ -417,11 +308,8 @@
 
     context("when deposit is not in liquidated state", () => {
       it("should revert", async () => {
-<<<<<<< HEAD
-=======
         await notifyLiquidation()
 
->>>>>>> 8d041419
         await expect(
           riskManagerV1.notifyLiquidated(depositStub.address)
         ).to.be.revertedWith("Deposit is not in liquidated state")
@@ -847,19 +735,9 @@
   })
 
   async function notifyLiquidation() {
-<<<<<<< HEAD
+    await mockTbtcDepositToken.mock.exists.returns(true)
     await depositStub.notifyUndercollateralizedLiquidation()
     await depositStub.setAuctionValue(bondedAmount)
-=======
-    await mockTbtcDepositToken.mock.exists.returns(true)
-    await mockIDeposit.mock.currentState.returns(
-      depositLiquidationInProgressState
-    )
-    await mockIDeposit.mock.lotSizeTbtc.returns(auctionLotSize)
-    await mockIDeposit.mock.collateralizationPercentage.returns(
-      collateralizationThreshold
-    )
->>>>>>> 8d041419
     const tx = await riskManagerV1
       .connect(notifier)
       .notifyLiquidation(depositStub.address)
