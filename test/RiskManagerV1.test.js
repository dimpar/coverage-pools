--- conflicted
+++ resolved
@@ -28,35 +28,16 @@
     testToken = await TestToken.deploy()
     await testToken.deployed()
 
-<<<<<<< HEAD
     const SignerBondsProcessorStub = await ethers.getContractFactory(
       "SignerBondsProcessorStub"
     )
     signerBondsProcessor = await SignerBondsProcessorStub.deploy()
     await signerBondsProcessor.deployed()
 
-    const CoveragePoolConstants = await ethers.getContractFactory(
-      "CoveragePoolConstants"
-    )
-    const coveragePoolConstants = await CoveragePoolConstants.deploy()
-    await coveragePoolConstants.deployed()
-
-    const Auction = await ethers.getContractFactory("Auction", {
-      libraries: {
-        CoveragePoolConstants: coveragePoolConstants.address,
-      },
-    })
-    const CollateralPoolStub = await ethers.getContractFactory(
-      "CollateralPoolStub"
-    )
-    collateralPoolStub = await CollateralPoolStub.deploy()
-    await collateralPoolStub.deployed()
-=======
     const Auction = await ethers.getContractFactory("Auction")
     const CoveragePoolStub = await ethers.getContractFactory("CoveragePoolStub")
     const coveragePoolStub = await CoveragePoolStub.deploy()
     await coveragePoolStub.deployed()
->>>>>>> cd020eda
 
     masterAuction = await Auction.deploy()
     await masterAuction.deployed()
@@ -64,12 +45,8 @@
     const RiskManagerV1 = await ethers.getContractFactory("RiskManagerV1")
     riskManagerV1 = await RiskManagerV1.deploy(
       testToken.address,
-<<<<<<< HEAD
       signerBondsProcessor.address,
-      collateralPoolStub.address,
-=======
       coveragePoolStub.address,
->>>>>>> cd020eda
       masterAuction.address,
       auctionLength
     )
