const { expect } = require("chai")
const { to1e18 } = require("../helpers/contract-test-helpers")
const Auction = require("../../artifacts/contracts/Auction.sol/Auction.json")

describe("Integration -- liquidation happy path", () => {
  const auctionLength = 86400 // 24h
  const lotSize = to1e18(10)
  const bondedAmount = to1e18(150)

  let tbtcToken
<<<<<<< HEAD
  let signerBondsProcessor
  let collateralPool
=======
  let coveragePool
>>>>>>> cd020eda
  let riskManagerV1
  let tbtcDeposit

  let bidder

  beforeEach(async () => {
    const TestToken = await ethers.getContractFactory("TestToken")
    tbtcToken = await TestToken.deploy()
    await tbtcToken.deployed()

<<<<<<< HEAD
    const SignerBondsProcessorStub = await ethers.getContractFactory(
      "SignerBondsProcessorStub"
    )
    signerBondsProcessor = await SignerBondsProcessorStub.deploy()
    await signerBondsProcessor.deployed()

    const CoveragePoolConstants = await ethers.getContractFactory(
      "CoveragePoolConstants"
    )
    const coveragePoolConstants = await CoveragePoolConstants.deploy()
    await coveragePoolConstants.deployed()

    const Auction = await ethers.getContractFactory("Auction", {
      libraries: {
        CoveragePoolConstants: coveragePoolConstants.address,
      },
    })
=======
    const Auction = await ethers.getContractFactory("Auction")
>>>>>>> cd020eda

    const masterAuction = await Auction.deploy()
    await masterAuction.deployed()

    const CoveragePoolStub = await ethers.getContractFactory("CoveragePoolStub")
    coveragePool = await CoveragePoolStub.deploy()
    await coveragePool.deployed()

    const RiskManagerV1 = await ethers.getContractFactory("RiskManagerV1")
    riskManagerV1 = await RiskManagerV1.deploy(
      tbtcToken.address,
<<<<<<< HEAD
      signerBondsProcessor.address,
      collateralPool.address,
=======
      coveragePool.address,
>>>>>>> cd020eda
      masterAuction.address,
      auctionLength
    )
    await riskManagerV1.deployed()

    const DepositStub = await ethers.getContractFactory("DepositStub")
    tbtcDeposit = await DepositStub.deploy(tbtcToken.address, lotSize)
    await tbtcDeposit.deployed()

    await ethers.getSigner(0).then((s) =>
      s.sendTransaction({
        to: tbtcDeposit.address,
        value: bondedAmount,
      })
    )

    bidder = await ethers.getSigner(1)
    await tbtcToken.mint(bidder.address, lotSize)
  })

  describe("when auction has been fully filled", () => {
    let auction
    let tx

    beforeEach(async () => {
      await tbtcDeposit.notifyUndercollateralizedLiquidation()
      await riskManagerV1.notifyLiquidation(tbtcDeposit.address)

      const auctionAddress = await riskManagerV1.depositToAuction(
        tbtcDeposit.address
      )
      auction = new ethers.Contract(auctionAddress, Auction.abi, bidder)
      await tbtcToken.connect(bidder).approve(auction.address, lotSize)
      tx = await auction.takeOffer(lotSize)
    })

    it("should close auction", async () => {
      expect(await auction.isOpen()).to.be.false
    })

    it("should purchase and withdraw signer bonds from deposit", async () => {
      // Auction bidder has spend their TBTC
      expect(await tbtcToken.balanceOf(bidder.address)).to.equal(0)
      // Deposit has been liquidated
      expect(await tbtcDeposit.currentState()).to.equal(11) // LIQUIDATED
    })

    it("should trigger signer bonds processing", async () => {
      await expect(tx)
        .to.emit(signerBondsProcessor, "SignerBondsProcessed")
        .withArgs(bondedAmount)
      await expect(tx).to.changeEtherBalance(riskManagerV1, 0)
      await expect(tx).to.changeEtherBalance(signerBondsProcessor, bondedAmount)
    })
  })
})<|MERGE_RESOLUTION|>--- conflicted
+++ resolved
@@ -8,12 +8,8 @@
   const bondedAmount = to1e18(150)
 
   let tbtcToken
-<<<<<<< HEAD
   let signerBondsProcessor
-  let collateralPool
-=======
   let coveragePool
->>>>>>> cd020eda
   let riskManagerV1
   let tbtcDeposit
 
@@ -24,27 +20,13 @@
     tbtcToken = await TestToken.deploy()
     await tbtcToken.deployed()
 
-<<<<<<< HEAD
     const SignerBondsProcessorStub = await ethers.getContractFactory(
       "SignerBondsProcessorStub"
     )
     signerBondsProcessor = await SignerBondsProcessorStub.deploy()
     await signerBondsProcessor.deployed()
 
-    const CoveragePoolConstants = await ethers.getContractFactory(
-      "CoveragePoolConstants"
-    )
-    const coveragePoolConstants = await CoveragePoolConstants.deploy()
-    await coveragePoolConstants.deployed()
-
-    const Auction = await ethers.getContractFactory("Auction", {
-      libraries: {
-        CoveragePoolConstants: coveragePoolConstants.address,
-      },
-    })
-=======
     const Auction = await ethers.getContractFactory("Auction")
->>>>>>> cd020eda
 
     const masterAuction = await Auction.deploy()
     await masterAuction.deployed()
@@ -56,12 +38,8 @@
     const RiskManagerV1 = await ethers.getContractFactory("RiskManagerV1")
     riskManagerV1 = await RiskManagerV1.deploy(
       tbtcToken.address,
-<<<<<<< HEAD
       signerBondsProcessor.address,
-      collateralPool.address,
-=======
       coveragePool.address,
->>>>>>> cd020eda
       masterAuction.address,
       auctionLength
     )
