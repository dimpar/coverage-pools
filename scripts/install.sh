#!/bin/bash
set -euo pipefail

LOG_START='\n\e[1;36m'  # new line + bold + cyan
LOG_END='\n\e[0m'       # new line + reset
DONE_START='\n\e[1;32m' # new line + bold + green
DONE_END='\n\n\e[0m'    # new line + reset

COVERAGE_POOL_PATH=$(realpath $(dirname $0)/../)

# Defaults, can be overwritten by env variables/input parameters
NETWORK_DEFAULT="development"
INITIAL_SWAP_STRATEGY=${INITIAL_SWAP_STRATEGY:-""}

help() {
  echo -e "\nUsage: ENV_VAR(S) $0" \
    "--network <network>"

  echo -e "\nEnvironment variables:\n"
  echo -e "\tINITIAL_SWAP_STRATEGY: Allows setting the initial swap strategy which will be used by the risk manager." \
    "This should be the name of one of the ISignerBondsSwapStrategy implementations."

  echo -e "\nCommand line arguments:\n"
  echo -e "\t--network: Ethereum network." \
    "Available networks and settings are specified in 'hardhat.config.js'"
  exit 1 # Exit script after printing help
}

# Transform long options to short ones
for arg in "$@"; do
  shift
  case "$arg" in
    "--network") set -- "$@" "-n" ;;
    "--help") set -- "$@" "-h" ;;
    *) set -- "$@" "$arg" ;;
  esac
done

# Parse short options
OPTIND=1
while getopts "n:h" opt; do
  case "$opt" in
<<<<<<< HEAD
  n) network="$OPTARG" ;;
  h) help ;;
  ?) help ;; # Print help in case parameter is non-existent
=======
    n) network="$OPTARG" ;;
    m) contracts_only=true ;;
    h) help ;;
    ?) help ;; # Print help in case parameter is non-existent
>>>>>>> 72e40556
  esac
done
shift $(expr $OPTIND - 1) # remove options from positional parameters

# Overwrite default properties
NETWORK=${network:-$NETWORK_DEFAULT}

printf "${LOG_START}Network: $NETWORK ${LOG_END}"

# Run script.
printf "${LOG_START}Starting installation...${LOG_END}"

printf "${LOG_START}Linking local dependencies...${LOG_END}"
yarn link @keep-network/keep-core @keep-network/tbtc

printf "${LOG_START}Installing dependencies...${LOG_END}"
yarn install

printf "${LOG_START}Migrating contracts...${LOG_END}"
<<<<<<< HEAD
INITIAL_SWAP_STRATEGY=$INITIAL_SWAP_STRATEGY \
=======
KEEP_TOKEN_ADDRESS=$KEEP_TOKEN_ADDRESS \
  TBTC_TOKEN_ADDRESS=$TBTC_TOKEN_ADDRESS \
  TBTC_DEPOSIT_TOKEN_ADDRESS=$TBTC_DEPOSIT_TOKEN_ADDRESS \
  UNISWAP_ROUTER_V2_ADDRESS=$UNISWAP_ROUTER_V2_ADDRESS \
  INITIAL_SWAP_STRATEGY=$INITIAL_SWAP_STRATEGY \
>>>>>>> 72e40556
  yarn deploy --reset --network $NETWORK

printf "${LOG_START}Creating links...${LOG_END}"
ln -sf "deployments/${NETWORK}" artifacts

printf "${DONE_START}Installation completed!${DONE_END}"<|MERGE_RESOLUTION|>--- conflicted
+++ resolved
@@ -40,16 +40,9 @@
 OPTIND=1
 while getopts "n:h" opt; do
   case "$opt" in
-<<<<<<< HEAD
-  n) network="$OPTARG" ;;
-  h) help ;;
-  ?) help ;; # Print help in case parameter is non-existent
-=======
     n) network="$OPTARG" ;;
-    m) contracts_only=true ;;
     h) help ;;
     ?) help ;; # Print help in case parameter is non-existent
->>>>>>> 72e40556
   esac
 done
 shift $(expr $OPTIND - 1) # remove options from positional parameters
@@ -69,15 +62,7 @@
 yarn install
 
 printf "${LOG_START}Migrating contracts...${LOG_END}"
-<<<<<<< HEAD
 INITIAL_SWAP_STRATEGY=$INITIAL_SWAP_STRATEGY \
-=======
-KEEP_TOKEN_ADDRESS=$KEEP_TOKEN_ADDRESS \
-  TBTC_TOKEN_ADDRESS=$TBTC_TOKEN_ADDRESS \
-  TBTC_DEPOSIT_TOKEN_ADDRESS=$TBTC_DEPOSIT_TOKEN_ADDRESS \
-  UNISWAP_ROUTER_V2_ADDRESS=$UNISWAP_ROUTER_V2_ADDRESS \
-  INITIAL_SWAP_STRATEGY=$INITIAL_SWAP_STRATEGY \
->>>>>>> 72e40556
   yarn deploy --reset --network $NETWORK
 
 printf "${LOG_START}Creating links...${LOG_END}"
