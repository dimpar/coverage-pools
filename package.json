--- conflicted
+++ resolved
@@ -8,20 +8,13 @@
     "eslint-config-keep": "github:keep-network/eslint-config-keep#0.3.0",
     "ethereum-waffle": "^3.3.0",
     "ethers": "^5.0.32",
-    "ethlint": "^1.2.3",
     "hardhat": "^2.1.1",
     "hardhat-gas-reporter": "^1.0.4",
     "prettier": "^2.2.1",
     "prettier-plugin-solidity": "^1.0.0-beta.2 ",
-<<<<<<< HEAD
     "solhint": "^3.3.4",
     "typescript": "^3.7.0",
     "solhint-config-keep": "github:keep-network/solhint-config-keep"
-=======
-    "solium": "^1.2.5",
-    "solium-config-keep": "github:keep-network/solium-config-keep#0.1.1",
-    "typescript": "^3.7.0"
->>>>>>> b54ed200
   },
   "dependencies": {
     "@openzeppelin/contracts": "^3.3.0"
