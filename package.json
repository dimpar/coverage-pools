{
  "name": "@keep-network/coverage-pools",
  "version": "0.0.1",
  "files": [
    "contracts/",
    "!contracts/test/",
    "deploy/",
    "deployments/",
    "export.json"
  ],
  "scripts": {
    "build": "hardhat compile",
    "deploy": "hardhat deploy --export export.json",
    "format": "npm run lint && prettier --check .",
    "format:fix": "npm run lint:fix && prettier --write .",
    "lint": "npm run lint:js && npm run lint:sol",
    "lint:fix": "npm run lint:fix:js && npm run lint:fix:sol",
    "lint:fix:js": "eslint . --fix",
    "lint:fix:sol": "solhint 'contracts/**/*.sol' --fix",
    "lint:js": "eslint . ",
    "lint:sol": "solhint 'contracts/**/*.sol'",
    "test": "hardhat test",
    "test:system": "NODE_ENV=system-test hardhat test ./test/system/*.test.js",
    "test:unit:coverage": "hardhat coverage"
  },
  "dependencies": {
    "@keep-network/keep-core": ">1.8.0-dev <1.8.0-pre",
    "@keep-network/tbtc": ">1.1.2-dev <1.1.2-ropsten",
    "@openzeppelin/contracts": "^4.1.0"
  },
  "devDependencies": {
    "@keep-network/prettier-config-keep": "github:keep-network/prettier-config-keep#d6ec02e",
    "@nomiclabs/hardhat-ethers": "^2.0.2",
    "@nomiclabs/hardhat-waffle": "^2.0.1",
    "@types/chai": "^4.2.20",
    "@types/mocha": "^8.2.3",
    "@types/node": "^16.0.1",
    "chai": "^4.3.4",
    "eslint": "^7.30.0",
    "eslint-config-keep": "github:keep-network/eslint-config-keep#0c27ade",
    "ethereum-waffle": "^3.3.0",
    "ethers": "^5.0.32",
    "hardhat": "^2.1.1",
    "hardhat-deploy": "^0.8.6",
    "hardhat-gas-reporter": "^1.0.4",
    "prettier": "^2.3.2",
    "prettier-plugin-sh": "^0.7.1",
    "prettier-plugin-solidity": "^1.0.0-beta.14 ",
    "solhint": "^3.3.6",
    "solhint-config-keep": "github:keep-network/solhint-config-keep#0.1.0",
    "solidity-coverage": "^0.7.16",
<<<<<<< HEAD
    "ts-node": "^10.0.0",
    "typescript": "^4.3.5"
=======
    "typescript": "^3.7.0"
  },
  "engines": {
    "node": ">= 12.0.0"
>>>>>>> 38c69175
  }
}<|MERGE_RESOLUTION|>--- conflicted
+++ resolved
@@ -49,14 +49,10 @@
     "solhint": "^3.3.6",
     "solhint-config-keep": "github:keep-network/solhint-config-keep#0.1.0",
     "solidity-coverage": "^0.7.16",
-<<<<<<< HEAD
     "ts-node": "^10.0.0",
     "typescript": "^4.3.5"
-=======
-    "typescript": "^3.7.0"
   },
   "engines": {
     "node": ">= 12.0.0"
->>>>>>> 38c69175
   }
 }