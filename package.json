--- conflicted
+++ resolved
@@ -11,11 +11,14 @@
   "scripts": {
     "build": "hardhat compile",
     "deploy": "hardhat deploy --export export.json",
+    "format": "npm run lint && prettier --check .",
+    "format:fix": "npm run lint:fix && prettier --write .",
     "lint": "npm run lint:js && npm run lint:sol",
+    "lint:fix": "npm run lint:fix:js && npm run lint:fix:sol",
     "lint:fix:js": "eslint . --fix",
-    "lint:fix:sol": "solhint 'contracts/**/*.sol' --fix && prettier --write '**/*.sol'",
+    "lint:fix:sol": "solhint 'contracts/**/*.sol' --fix",
     "lint:js": "eslint . ",
-    "lint:sol": "solhint 'contracts/**/*.sol' && prettier --check '**/*.sol'",
+    "lint:sol": "solhint 'contracts/**/*.sol'",
     "test": "hardhat test",
     "test:system": "NODE_ENV=system-test hardhat test ./test/system/*.test.js",
     "test:unit:coverage": "hardhat coverage"
@@ -45,25 +48,7 @@
     "solidity-coverage": "^0.7.16",
     "typescript": "^3.7.0"
   },
-<<<<<<< HEAD
   "engines": {
     "node": ">= 12.0.0"
-=======
-  "name": "@keep-network/coverage-pool",
-  "scripts": {
-    "build": "hardhat compile",
-    "deploy": "hardhat deploy",
-    "format": "npm run lint && prettier --check .",
-    "format:fix": "npm run lint:fix && prettier --write .",
-    "lint": "npm run lint:js && npm run lint:sol",
-    "lint:fix": "npm run lint:fix:js && npm run lint:fix:sol",
-    "lint:fix:js": "eslint . --fix",
-    "lint:fix:sol": "solhint 'contracts/**/*.sol' --fix",
-    "lint:js": "eslint . ",
-    "lint:sol": "solhint 'contracts/**/*.sol'",
-    "test": "hardhat test",
-    "test:system": "NODE_ENV=system-test hardhat test ./test/system/*.test.js",
-    "test:unit:coverage": "hardhat coverage"
->>>>>>> 72e40556
   }
 }